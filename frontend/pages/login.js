import React, { useEffect, useState } from "react";
import Head from "next/head";
import Image from "next/image";
import Link from "next/link";
import { useRouter } from "next/router";
import { faWarning } from "@fortawesome/free-solid-svg-icons";
import { FontAwesomeIcon } from "@fortawesome/react-fontawesome";

import Button from "~/components/basic/buttons/Button";
import Error from "~/components/basic/Error";
import InputField from "~/components/basic/InputField";
import attemptLogin from "~/utilities/attemptLogin";

import getWorkspaces from "./api/workspace/getWorkspaces";
<<<<<<< HEAD
import attemptLogin from "../components/utilities/attemptLogin";
import { FontAwesomeIcon } from "@fortawesome/react-fontawesome";
import { faWarning } from "@fortawesome/free-solid-svg-icons";
import useTranslation from "next-translate/useTranslation";

export default function Login() {
	const [email, setEmail] = useState("");
	const [password, setPassword] = useState("");
	const [errorLogin, setErrorLogin] = useState(false);
	const [isLoading, setIsLoading] = useState(false);
	const router = useRouter();
	const { t } = useTranslation("");
=======

export default function Login() {
  const [email, setEmail] = useState("");
  const [password, setPassword] = useState("");
  const [errorLogin, setErrorLogin] = useState(false);
  const [isLoading, setIsLoading] = useState(false);
  const router = useRouter();
>>>>>>> c4711fc3

  useEffect(async () => {
    let userWorkspace;
    try {
      const userWorkspaces = await getWorkspaces();
      userWorkspace = userWorkspaces[0]._id;
      router.push("/dashboard/" + userWorkspace);
    } catch (error) {
      console.log("Error - Not logged in yet");
    }
  }, []);

<<<<<<< HEAD
	/**
	 * This function check if the user entered the correct credentials and should be allowed to log in.
	 */
	const loginCheck = async () => {
		setIsLoading(true);
		await attemptLogin(
			email,
			password,
			setErrorLogin,
			router,
			false,
			true
		).then(() => {
			setTimeout(function () {
				setIsLoading(false);
			}, 2000);
		});
	};

	return (
		<div className="bg-bunker-800 h-screen flex flex-col justify-start px-6">
			<Head>
				<title>{t("auth:meta.login.title")}</title>
				<link rel="icon" href="/infisical.ico" />
				<meta property="og:image" content="/images/message.png" />
				<meta
					property="og:title"
					content={t("auth:meta.login.og-title")}
				/>
				<meta
					name="og:description"
					content={t("auth:meta.login.og-description")}
				/>
			</Head>
			<Link href="/">
				<div className="flex justify-center mb-8 mt-20 cursor-pointer">
					<Image
						src="/images/biglogo.png"
						height={90}
						width={120}
						alt="long logo"
					/>
				</div>
			</Link>
			<div className="bg-bunker w-full max-w-md mx-auto h-7/12 py-4 pt-8 px-6 rounded-xl drop-shadow-xl">
				<p className="text-4xl flex justify-center font-semibold text-transparent bg-clip-text bg-gradient-to-br from-sky-400 to-primary">
					{t("auth:login")}
				</p>
				<div className="flex flex-row items-center justify-center">
					<p className="text-md flex justify-center mt-2 text-gray-400">
						{t("auth:need-account")}
					</p>
				</div>
				<div className="flex flex-col items-center justify-center w-full md:pb-4 max-h-24 max-w-md mx-auto">
					<Link href="/signup">
						<button className="w-full pb-3 hover:opacity-90 duration-200">
							<u className="font-normal text-md text-sky-500">
								{t("auth:create-account")}
							</u>
						</button>
					</Link>
				</div>
				<div className="flex items-center justify-center w-full md:p-2 rounded-lg mt-4 md:mt-0 max-h-24 md:max-h-28">
					<InputField
						label={t("common:email")}
						onChangeHandler={setEmail}
						type="email"
						value={email}
						placeholder=""
						isRequired
					/>
				</div>
				<div className="flex items-center justify-center w-full md:p-2 rounded-lg md:mt-2 mt-6 max-h-24 md:max-h-28">
					<InputField
						label={t("common:password")}
						onChangeHandler={setPassword}
						type="password"
						value={password}
						placeholder=""
						isRequired
					/>
				</div>
				{errorLogin && (
					<Error text="Your email and/or password are wrong." />
				)}
				<div className="flex flex-col items-center justify-center w-full md:p-2 max-h-20 max-w-md mt-4 mx-auto text-sm">
					<div className="text-l mt-6 m-8 px-8 py-3 text-lg">
						<Button
							text={t("auth:login")}
							onButtonPressed={loginCheck}
							loading={isLoading}
							size="lg"
						/>
					</div>
				</div>
				{/* <div className="flex items-center justify-center w-full md:p-2 rounded-lg max-h-24 md:max-h-28">
          <p className="text-gray-400">I may have <Link href="/login"><u className="text-sky-500 cursor-pointer">forgotten my password.</u></Link></p>
        </div> */}
			</div>
			{false && (
				<div className="w-full p-2 flex flex-row items-center bg-white/10 text-gray-300 rounded-md max-w-md mx-auto mt-4">
					<FontAwesomeIcon
						icon={faWarning}
						className="ml-2 mr-6 text-6xl"
					/>

					{t("auth:maintenance-alert")}
				</div>
			)}
		</div>
	);
=======
  /**
   * This function check if the user entered the correct credentials and should be allowed to log in.
   */
  const loginCheck = async () => {
    setIsLoading(true);
    await attemptLogin(
      email,
      password,
      setErrorLogin,
      router,
      false,
      true
    ).then(() => {
      setTimeout(function () {
        setIsLoading(false);
      }, 2000);
    });
  };

  return (
    <div className="bg-bunker-800 h-screen flex flex-col justify-start px-6">
      <Head>
        <title>Login</title>
        <link rel="icon" href="/infisical.ico" />
        <meta property="og:image" content="/images/message.png" />
        <meta property="og:title" content="Log In to Infisical" />
        <meta
          name="og:description"
          content="Infisical a simple end-to-end encrypted platform that enables teams to sync and manage their .env files."
        />
      </Head>
      <Link href="/">
        <div className="flex justify-center mb-8 mt-20 cursor-pointer">
          <Image
            src="/images/biglogo.png"
            height={90}
            width={120}
            alt="long logo"
          />
        </div>
      </Link>
      <div className="bg-bunker w-full max-w-md mx-auto h-7/12 py-4 pt-8 px-6 rounded-xl drop-shadow-xl">
        <p className="text-4xl flex justify-center font-semibold text-transparent bg-clip-text bg-gradient-to-br from-sky-400 to-primary">
          Log In
        </p>
        <div className="flex flex-row items-center justify-center">
          <p className="text-md flex justify-center mt-2 text-gray-400">
            Need an Infisical account?
          </p>
        </div>
        <div className="flex flex-col items-center justify-center w-full md:pb-4 max-h-24 max-w-md mx-auto">
          <Link href="/signup">
            <button className="w-full pb-3 hover:opacity-90 duration-200">
              <u className="font-normal text-md text-sky-500">
                Create an account
              </u>
            </button>
          </Link>
        </div>
        <div className="flex items-center justify-center w-full md:p-2 rounded-lg mt-4 md:mt-0 max-h-24 md:max-h-28">
          <InputField
            label="Email"
            onChangeHandler={setEmail}
            type="email"
            value={email}
            placeholder=""
            isRequired
          />
        </div>
        <div className="flex items-center justify-center w-full md:p-2 rounded-lg md:mt-2 mt-6 max-h-24 md:max-h-28">
          <InputField
            label="Password"
            onChangeHandler={setPassword}
            type="password"
            value={password}
            placeholder=""
            isRequired
          />
        </div>
        {errorLogin && <Error text="Your email and/or password are wrong." />}
        <div className="flex flex-col items-center justify-center w-full md:p-2 max-h-20 max-w-md mt-4 mx-auto text-sm">
          <div className="text-l mt-6 m-8 px-8 py-3 text-lg">
            <Button
              text="Log In"
              onButtonPressed={loginCheck}
              loading={isLoading}
              size="lg"
            />
          </div>
        </div>
        {/* <div className="flex items-center justify-center w-full md:p-2 rounded-lg max-h-24 md:max-h-28">
          <p className="text-gray-400">I may have <Link href="/login"><u className="text-sky-500 cursor-pointer">forgotten my password.</u></Link></p>
        </div> */}
      </div>
      {false && (
        <div className="w-full p-2 flex flex-row items-center bg-white/10 text-gray-300 rounded-md max-w-md mx-auto mt-4">
          <FontAwesomeIcon icon={faWarning} className="ml-2 mr-6 text-6xl" />
          We are experiencing minor technical difficulties. We are working on
          solving it right now. Please come back in a few minutes.
        </div>
      )}
    </div>
  );
>>>>>>> c4711fc3
}<|MERGE_RESOLUTION|>--- conflicted
+++ resolved
@@ -3,6 +3,7 @@
 import Image from "next/image";
 import Link from "next/link";
 import { useRouter } from "next/router";
+import useTranslation from "next-translate/useTranslation";
 import { faWarning } from "@fortawesome/free-solid-svg-icons";
 import { FontAwesomeIcon } from "@fortawesome/react-fontawesome";
 
@@ -12,20 +13,6 @@
 import attemptLogin from "~/utilities/attemptLogin";
 
 import getWorkspaces from "./api/workspace/getWorkspaces";
-<<<<<<< HEAD
-import attemptLogin from "../components/utilities/attemptLogin";
-import { FontAwesomeIcon } from "@fortawesome/react-fontawesome";
-import { faWarning } from "@fortawesome/free-solid-svg-icons";
-import useTranslation from "next-translate/useTranslation";
-
-export default function Login() {
-	const [email, setEmail] = useState("");
-	const [password, setPassword] = useState("");
-	const [errorLogin, setErrorLogin] = useState(false);
-	const [isLoading, setIsLoading] = useState(false);
-	const router = useRouter();
-	const { t } = useTranslation("");
-=======
 
 export default function Login() {
   const [email, setEmail] = useState("");
@@ -33,7 +20,7 @@
   const [errorLogin, setErrorLogin] = useState(false);
   const [isLoading, setIsLoading] = useState(false);
   const router = useRouter();
->>>>>>> c4711fc3
+  const { t } = useTranslation("");
 
   useEffect(async () => {
     let userWorkspace;
@@ -46,119 +33,6 @@
     }
   }, []);
 
-<<<<<<< HEAD
-	/**
-	 * This function check if the user entered the correct credentials and should be allowed to log in.
-	 */
-	const loginCheck = async () => {
-		setIsLoading(true);
-		await attemptLogin(
-			email,
-			password,
-			setErrorLogin,
-			router,
-			false,
-			true
-		).then(() => {
-			setTimeout(function () {
-				setIsLoading(false);
-			}, 2000);
-		});
-	};
-
-	return (
-		<div className="bg-bunker-800 h-screen flex flex-col justify-start px-6">
-			<Head>
-				<title>{t("auth:meta.login.title")}</title>
-				<link rel="icon" href="/infisical.ico" />
-				<meta property="og:image" content="/images/message.png" />
-				<meta
-					property="og:title"
-					content={t("auth:meta.login.og-title")}
-				/>
-				<meta
-					name="og:description"
-					content={t("auth:meta.login.og-description")}
-				/>
-			</Head>
-			<Link href="/">
-				<div className="flex justify-center mb-8 mt-20 cursor-pointer">
-					<Image
-						src="/images/biglogo.png"
-						height={90}
-						width={120}
-						alt="long logo"
-					/>
-				</div>
-			</Link>
-			<div className="bg-bunker w-full max-w-md mx-auto h-7/12 py-4 pt-8 px-6 rounded-xl drop-shadow-xl">
-				<p className="text-4xl flex justify-center font-semibold text-transparent bg-clip-text bg-gradient-to-br from-sky-400 to-primary">
-					{t("auth:login")}
-				</p>
-				<div className="flex flex-row items-center justify-center">
-					<p className="text-md flex justify-center mt-2 text-gray-400">
-						{t("auth:need-account")}
-					</p>
-				</div>
-				<div className="flex flex-col items-center justify-center w-full md:pb-4 max-h-24 max-w-md mx-auto">
-					<Link href="/signup">
-						<button className="w-full pb-3 hover:opacity-90 duration-200">
-							<u className="font-normal text-md text-sky-500">
-								{t("auth:create-account")}
-							</u>
-						</button>
-					</Link>
-				</div>
-				<div className="flex items-center justify-center w-full md:p-2 rounded-lg mt-4 md:mt-0 max-h-24 md:max-h-28">
-					<InputField
-						label={t("common:email")}
-						onChangeHandler={setEmail}
-						type="email"
-						value={email}
-						placeholder=""
-						isRequired
-					/>
-				</div>
-				<div className="flex items-center justify-center w-full md:p-2 rounded-lg md:mt-2 mt-6 max-h-24 md:max-h-28">
-					<InputField
-						label={t("common:password")}
-						onChangeHandler={setPassword}
-						type="password"
-						value={password}
-						placeholder=""
-						isRequired
-					/>
-				</div>
-				{errorLogin && (
-					<Error text="Your email and/or password are wrong." />
-				)}
-				<div className="flex flex-col items-center justify-center w-full md:p-2 max-h-20 max-w-md mt-4 mx-auto text-sm">
-					<div className="text-l mt-6 m-8 px-8 py-3 text-lg">
-						<Button
-							text={t("auth:login")}
-							onButtonPressed={loginCheck}
-							loading={isLoading}
-							size="lg"
-						/>
-					</div>
-				</div>
-				{/* <div className="flex items-center justify-center w-full md:p-2 rounded-lg max-h-24 md:max-h-28">
-          <p className="text-gray-400">I may have <Link href="/login"><u className="text-sky-500 cursor-pointer">forgotten my password.</u></Link></p>
-        </div> */}
-			</div>
-			{false && (
-				<div className="w-full p-2 flex flex-row items-center bg-white/10 text-gray-300 rounded-md max-w-md mx-auto mt-4">
-					<FontAwesomeIcon
-						icon={faWarning}
-						className="ml-2 mr-6 text-6xl"
-					/>
-
-					{t("auth:maintenance-alert")}
-				</div>
-			)}
-		</div>
-	);
-=======
   /**
    * This function check if the user entered the correct credentials and should be allowed to log in.
    */
@@ -181,13 +55,13 @@
   return (
     <div className="bg-bunker-800 h-screen flex flex-col justify-start px-6">
       <Head>
-        <title>Login</title>
+        <title>{t("auth:meta.login.title")}</title>
         <link rel="icon" href="/infisical.ico" />
         <meta property="og:image" content="/images/message.png" />
-        <meta property="og:title" content="Log In to Infisical" />
+        <meta property="og:title" content={t("auth:meta.login.og-title")} />
         <meta
           name="og:description"
-          content="Infisical a simple end-to-end encrypted platform that enables teams to sync and manage their .env files."
+          content={t("auth:meta.login.og-description")}
         />
       </Head>
       <Link href="/">
@@ -202,25 +76,25 @@
       </Link>
       <div className="bg-bunker w-full max-w-md mx-auto h-7/12 py-4 pt-8 px-6 rounded-xl drop-shadow-xl">
         <p className="text-4xl flex justify-center font-semibold text-transparent bg-clip-text bg-gradient-to-br from-sky-400 to-primary">
-          Log In
+          {t("auth:login")}
         </p>
         <div className="flex flex-row items-center justify-center">
           <p className="text-md flex justify-center mt-2 text-gray-400">
-            Need an Infisical account?
+            {t("auth:need-account")}
           </p>
         </div>
         <div className="flex flex-col items-center justify-center w-full md:pb-4 max-h-24 max-w-md mx-auto">
           <Link href="/signup">
             <button className="w-full pb-3 hover:opacity-90 duration-200">
               <u className="font-normal text-md text-sky-500">
-                Create an account
+                {t("auth:create-account")}
               </u>
             </button>
           </Link>
         </div>
         <div className="flex items-center justify-center w-full md:p-2 rounded-lg mt-4 md:mt-0 max-h-24 md:max-h-28">
           <InputField
-            label="Email"
+            label={t("common:email")}
             onChangeHandler={setEmail}
             type="email"
             value={email}
@@ -230,7 +104,7 @@
         </div>
         <div className="flex items-center justify-center w-full md:p-2 rounded-lg md:mt-2 mt-6 max-h-24 md:max-h-28">
           <InputField
-            label="Password"
+            label={t("common:password")}
             onChangeHandler={setPassword}
             type="password"
             value={password}
@@ -242,7 +116,7 @@
         <div className="flex flex-col items-center justify-center w-full md:p-2 max-h-20 max-w-md mt-4 mx-auto text-sm">
           <div className="text-l mt-6 m-8 px-8 py-3 text-lg">
             <Button
-              text="Log In"
+              text={t("auth:login")}
               onButtonPressed={loginCheck}
               loading={isLoading}
               size="lg"
@@ -256,11 +130,10 @@
       {false && (
         <div className="w-full p-2 flex flex-row items-center bg-white/10 text-gray-300 rounded-md max-w-md mx-auto mt-4">
           <FontAwesomeIcon icon={faWarning} className="ml-2 mr-6 text-6xl" />
-          We are experiencing minor technical difficulties. We are working on
-          solving it right now. Please come back in a few minutes.
+
+          {t("auth:maintenance-alert")}
         </div>
       )}
     </div>
   );
->>>>>>> c4711fc3
 }