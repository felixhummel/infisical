--- conflicted
+++ resolved
@@ -18,10 +18,10 @@
 import pushKeysIntegration from "~/components/utilities/secrets/pushKeysIntegration";
 import guidGenerator from "~/utilities/randomId";
 
-import { 
-  envMapping, 
-  frameworks, 
-  reverseEnvMapping
+import {
+  envMapping,
+  frameworks,
+  reverseEnvMapping,
 } from "../../public/data/frequentConstants";
 import deleteIntegration from "../api/integrations/DeleteIntegration";
 import deleteIntegrationAuth from "../api/integrations/DeleteIntegrationAuth";
@@ -242,13 +242,9 @@
           )}
           <div className="flex flex-col justify-between items-start mx-4 mt-12 mb-4 text-xl max-w-5xl px-2">
             <div className="flex flex-row justify-start items-center text-3xl">
-<<<<<<< HEAD
               <p className="font-semibold mr-4">
                 {t("integrations:available")}
               </p>
-=======
-              <p className="font-semibold mr-4">Platform & Cloud Integrations</p>
->>>>>>> 1e16a184
             </div>
             <p className="mr-4 text-base text-gray-400">
               {t("integrations:available-text1")}
@@ -352,7 +348,8 @@
             <p className="mr-4 text-base text-gray-400">
               Click on a framework to get the setup instructions.
             </p>
-          </div><div className="grid gap-4 grid-cols-7 grid-rows-2 mx-6 mt-4 max-w-5xl">
+          </div>
+          <div className="grid gap-4 grid-cols-7 grid-rows-2 mx-6 mt-4 max-w-5xl">
             {frameworks.map((framework) => (
               <div key={framework.name}>
                 <a
@@ -360,14 +357,24 @@
                   rel="noopener"
                   className={`relative flex flex-row items-center justify-center bg-bunker-500 hover:bg-gradient-to-tr hover:from-sky-400 hover:to-primary duration-200 h-32 rounded-md p-0.5 items-center cursor-pointer`}
                 >
-                  <div className={`font-semibold bg-bunker-500 flex flex-col items-center justify-center h-full w-full rounded-md text-gray-300 group-hover:text-gray-200 duration-200 ${framework?.name?.split(" ").length > 1 ? "text-sm px-1" : "text-xl px-2"} text-center w-full max-w-xs`}>
-                    {framework?.image && <Image
-                      src={`/images/integrations/${framework.image}.png`}
-                      height={framework?.name ? 60 : 90}
-                      width={framework?.name ? 60 : 90}
-                      alt="integration logo"
-                    ></Image>}
-                    {framework?.name && framework?.image && <div className="h-2"></div>}
+                  <div
+                    className={`font-semibold bg-bunker-500 flex flex-col items-center justify-center h-full w-full rounded-md text-gray-300 group-hover:text-gray-200 duration-200 ${
+                      framework?.name?.split(" ").length > 1
+                        ? "text-sm px-1"
+                        : "text-xl px-2"
+                    } text-center w-full max-w-xs`}
+                  >
+                    {framework?.image && (
+                      <Image
+                        src={`/images/integrations/${framework.image}.png`}
+                        height={framework?.name ? 60 : 90}
+                        width={framework?.name ? 60 : 90}
+                        alt="integration logo"
+                      ></Image>
+                    )}
+                    {framework?.name && framework?.image && (
+                      <div className="h-2"></div>
+                    )}
                     {framework?.name && framework.name}
                   </div>
                 </a>
