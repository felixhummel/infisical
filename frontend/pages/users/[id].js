--- conflicted
+++ resolved
@@ -1,10 +1,8 @@
-<<<<<<< HEAD
 import React, { useEffect, useState } from "react";
 import Head from "next/head";
 import Image from "next/image";
 import { useRouter } from "next/router";
 import { useTranslation } from "next-i18next";
-import { appWithTranslation } from "next-i18next";
 import { faMagnifyingGlass, faPlus } from "@fortawesome/free-solid-svg-icons";
 import { FontAwesomeIcon } from "@fortawesome/react-fontawesome";
 
@@ -15,25 +13,8 @@
 import guidGenerator from "~/utilities/randomId";
 import { getTranslatedServerSideProps } from "~/utilities/withTranslateProps";
 
-import getOrganizationUsers from "../api/organization/GetOrgUsers";
-import getUser from "../api/user/getUser";
-=======
-import React, { useEffect, useState } from 'react';
-import Head from 'next/head';
-import Image from 'next/image';
-import { useRouter } from 'next/router';
-import { faMagnifyingGlass, faPlus } from '@fortawesome/free-solid-svg-icons';
-import { FontAwesomeIcon } from '@fortawesome/react-fontawesome';
-
-import Button from '~/components/basic/buttons/Button';
-import AddProjectMemberDialog from '~/components/basic/dialog/AddProjectMemberDialog';
-import UserTable from '~/components/basic/table/UserTable';
-import NavHeader from '~/components/navigation/NavHeader';
-import guidGenerator from '~/utilities/randomId';
-
 import getOrganizationUsers from '../api/organization/GetOrgUsers';
 import getUser from '../api/user/getUser';
->>>>>>> f642a469
 // import DeleteUserDialog from '~/components/basic/dialog/DeleteUserDialog';
 import addUserToWorkspace from '../api/workspace/addUserToWorkspace';
 import getWorkspaceUsers from '../api/workspace/getWorkspaceUsers';
@@ -189,11 +170,7 @@
             className="pl-2 text-gray-400 rounded-r-md bg-white/5 w-full h-full outline-none"
             value={searchUsers}
             onChange={(e) => setSearchUsers(e.target.value)}
-<<<<<<< HEAD
             placeholder={t("section-members:search-members")}
-=======
-            placeholder={'Search members...'}
->>>>>>> f642a469
           />
         </div>
         <div className="mt-2 ml-2 min-w-max flex flex-row items-start justify-start mr-4">
