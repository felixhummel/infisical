// @ts-check

/**
 * @type {import('next-i18next').UserConfig}
 */
module.exports = {
  // https://www.i18next.com/overview/configuration-options#logging
  debug: false,
  i18n: {
    defaultLocale: "en",
<<<<<<< HEAD
    locales: ["en", "ko", "fr", "pt-BR"],
=======
    locales: ["en", "ko", "fr", "pt-BR", "pt-PT", "es"],
>>>>>>> f9f30efe
  },
  fallbackLng: {
    default: ["en"],
  },

  reloadOnPrerender: process.env.NODE_ENV === "development",

  /**
   * @link https://github.com/i18next/next-i18next#6-advanced-configuration
   */
  // saveMissing: false,
  // strictMode: true,
  // serializeConfig: false,
  // react: { useSuspense: false }
};<|MERGE_RESOLUTION|>--- conflicted
+++ resolved
@@ -8,11 +8,7 @@
   debug: false,
   i18n: {
     defaultLocale: "en",
-<<<<<<< HEAD
-    locales: ["en", "ko", "fr", "pt-BR"],
-=======
     locales: ["en", "ko", "fr", "pt-BR", "pt-PT", "es"],
->>>>>>> f9f30efe
   },
   fallbackLng: {
     default: ["en"],
