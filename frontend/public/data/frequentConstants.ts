interface Mapping {
  [key: string]: string;
}

const integrationSlugNameMapping: Mapping = {
  'azure-key-vault': 'Azure Key Vault',
  'aws-parameter-store': 'AWS Parameter Store',
  'aws-secret-manager': 'AWS Secret Manager',
  'heroku': 'Heroku',
  'vercel': 'Vercel',
  'netlify': 'Netlify',
  'github': 'GitHub',
  'gitlab': 'GitLab',
  'render': 'Render',
  'laravel-forge': "Laravel Forge",
  'railway': 'Railway',
  'flyio': 'Fly.io',
  'circleci': 'CircleCI',
  'travisci': 'TravisCI',
  'supabase': 'Supabase',
  'checkly': 'Checkly',
  'hashicorp-vault': 'Vault',
  'cloudflare-pages': 'Cloudflare Pages',
<<<<<<< HEAD
  'windmill': 'windmill'
=======
  'codefresh': 'Codefresh'
>>>>>>> df256577
}

const envMapping: Mapping = {
  Development: "dev",
  Staging: "staging",
  Production: "prod",
  Testing: "test",
};

const reverseEnvMapping: Mapping = {
  dev: "Development",
  staging: "Staging",
  prod: "Production",
  test: "Testing",
};

const contextNetlifyMapping: Mapping = {
  "dev": "Local development",
  "branch-deploy": "Branch deploys",
  "deploy-preview": "Deploy Previews",
  "production": "Production"
}

const reverseContextNetlifyMapping: Mapping = {
  "Local development": "dev",
  "Branch deploys": "branch-deploy",
  "Deploy Previews": "deploy-preview",
  "Production": "production"
}

const plansDev: Mapping = {
  "starter": "prod_Mb4ATFT5QAHoPM",
  "team": "prod_NEpD2WMXUS2eDn",
  "professional": "prod_Mb4CetZ2jE7jdl",
  "enterprise": "licence_key_required"
}

const plansProd: Mapping = {
  "starter": "prod_Mb8oR5XNwyFTul",
  "team": "prod_NEp7fAB3UJWK6A",
  "professional": "prod_Mb8pUIpA0OUi5N",
  "enterprise": "licence_key_required"
}

const plans = plansProd || plansDev;

export {
  contextNetlifyMapping,
  envMapping,
  integrationSlugNameMapping,
  plans,
  reverseContextNetlifyMapping,
  reverseEnvMapping}<|MERGE_RESOLUTION|>--- conflicted
+++ resolved
@@ -21,11 +21,8 @@
   'checkly': 'Checkly',
   'hashicorp-vault': 'Vault',
   'cloudflare-pages': 'Cloudflare Pages',
-<<<<<<< HEAD
+  'codefresh': 'Codefresh',
   'windmill': 'windmill'
-=======
-  'codefresh': 'Codefresh'
->>>>>>> df256577
 }
 
 const envMapping: Mapping = {
