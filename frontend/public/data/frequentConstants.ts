interface Mapping {
  [key: string]: string;
}

const integrationSlugNameMapping: Mapping = {
  "azure-key-vault": "Azure Key Vault",
  "aws-parameter-store": "AWS Parameter Store",
  "aws-secret-manager": "AWS Secret Manager",
  heroku: "Heroku",
  vercel: "Vercel",
  netlify: "Netlify",
  github: "GitHub",
  gitlab: "GitLab",
  render: "Render",
  "laravel-forge": "Laravel Forge",
  railway: "Railway",
  flyio: "Fly.io",
  circleci: "CircleCI",
  travisci: "TravisCI",
  supabase: "Supabase",
  checkly: "Checkly",
  'terraform-cloud': 'Terraform Cloud',
  "hashicorp-vault": "Vault",
  "cloudflare-pages": "Cloudflare Pages",
  "codefresh": "Codefresh",
<<<<<<< HEAD
  bitbucket: "BitBucket",
  northflank: "Northflank"
=======
  "digital-ocean-app-platform": "Digital Ocean App Platform",
  bitbucket: "BitBucket",
  "cloud-66": "Cloud 66"
>>>>>>> 8331cd4d
};

const envMapping: Mapping = {
  Development: "dev",
  Staging: "staging",
  Production: "prod",
  Testing: "test",
};

const reverseEnvMapping: Mapping = {
  dev: "Development",
  staging: "Staging",
  prod: "Production",
  test: "Testing",
};

const contextNetlifyMapping: Mapping = {
  "dev": "Local development",
  "branch-deploy": "Branch deploys",
  "deploy-preview": "Deploy Previews",
  "production": "Production"
}

const reverseContextNetlifyMapping: Mapping = {
  "Local development": "dev",
  "Branch deploys": "branch-deploy",
  "Deploy Previews": "deploy-preview",
  "Production": "production"
}

const plansDev: Mapping = {
  "starter": "prod_Mb4ATFT5QAHoPM",
  "team": "prod_NEpD2WMXUS2eDn",
  "professional": "prod_Mb4CetZ2jE7jdl",
  "enterprise": "licence_key_required"
}

const plansProd: Mapping = {
  "starter": "prod_Mb8oR5XNwyFTul",
  "team": "prod_NEp7fAB3UJWK6A",
  "professional": "prod_Mb8pUIpA0OUi5N",
  "enterprise": "licence_key_required"
}

const plans = plansProd || plansDev;

export {
  contextNetlifyMapping,
  envMapping,
  integrationSlugNameMapping,
  plans,
  reverseContextNetlifyMapping,
  reverseEnvMapping}<|MERGE_RESOLUTION|>--- conflicted
+++ resolved
@@ -23,14 +23,10 @@
   "hashicorp-vault": "Vault",
   "cloudflare-pages": "Cloudflare Pages",
   "codefresh": "Codefresh",
-<<<<<<< HEAD
-  bitbucket: "BitBucket",
-  northflank: "Northflank"
-=======
   "digital-ocean-app-platform": "Digital Ocean App Platform",
   bitbucket: "BitBucket",
-  "cloud-66": "Cloud 66"
->>>>>>> 8331cd4d
+  "cloud-66": "Cloud 66",
+  northflank: "Northflank"
 };
 
 const envMapping: Mapping = {
