/* eslint-disable react/jsx-key */
<<<<<<< HEAD
import React, { Fragment, useEffect, useMemo, useState } from "react";
import Image from "next/image";
import { useRouter } from "next/router";
import { TFunction, useTranslation } from "next-i18next";
import { faGithub, faSlack } from "@fortawesome/free-brands-svg-icons";
import { faCircleQuestion } from "@fortawesome/free-regular-svg-icons";
=======
import React, { Fragment, useEffect, useState } from 'react';
import Image from 'next/image';
import { useRouter } from 'next/router';
import { faGithub, faSlack } from '@fortawesome/free-brands-svg-icons';
import { faCircleQuestion } from '@fortawesome/free-regular-svg-icons';
>>>>>>> f642a469
import {
  faAngleDown,
  faBook,
  faCoins,
  faEnvelope,
  faGear,
  faPlus,
  faRightFromBracket
} from '@fortawesome/free-solid-svg-icons';
import { FontAwesomeIcon } from '@fortawesome/react-fontawesome';
import { Menu, Transition } from '@headlessui/react';

<<<<<<< HEAD
import logout from "~/pages/api/auth/Logout";

import getOrganization from "../../pages/api/organization/GetOrg";
import getOrganizations from "../../pages/api/organization/getOrgs";
import getUser from "../../pages/api/user/getUser";
import guidGenerator from "../utilities/randomId";
/**
 * @param {(key: string) => string} t
 */
const supportOptions = (t: TFunction) => [
  [
    <FontAwesomeIcon className="text-lg pl-1.5 pr-3" icon={faSlack} />,
    t("nav:support.slack"),
    "https://join.slack.com/t/infisical/shared_invite/zt-1dgg63ln8-G7PCNJdCymAT9YF3j1ewVA",
  ],
  [
    <FontAwesomeIcon className="text-lg pl-1.5 pr-3" icon={faBook} />,
    t("nav:support.docs"),
    "https://infisical.com/docs/getting-started/introduction",
  ],
  [
    <FontAwesomeIcon className="text-lg pl-1.5 pr-3" icon={faGithub} />,
    t("nav:support.issue"),
    "https://github.com/Infisical/infisical-cli/issues",
  ],
  [
    <FontAwesomeIcon className="text-lg pl-1.5 pr-3" icon={faEnvelope} />,
    t("nav:support.email"),
    "mailto:support@infisical.com",
  ],
=======
import logout from '~/pages/api/auth/Logout';
import getOrganization from '~/pages/api/organization/GetOrg';
import getOrganizations from '~/pages/api/organization/getOrgs';
import getUser from '~/pages/api/user/getUser';

import guidGenerator from '../utilities/randomId';

const supportOptions = [
  [
    <FontAwesomeIcon className="text-lg pl-1.5 pr-3" icon={faSlack} />,
    'Join Slack Forum',
    'https://join.slack.com/t/infisical-users/shared_invite/zt-1kdbk07ro-RtoyEt_9E~fyzGo_xQYP6g'
  ],
  [
    <FontAwesomeIcon className="text-lg pl-1.5 pr-3" icon={faBook} />,
    'Read Docs',
    'https://infisical.com/docs/getting-started/introduction'
  ],
  [
    <FontAwesomeIcon className="text-lg pl-1.5 pr-3" icon={faGithub} />,
    'Open a GitHub Issue',
    'https://github.com/Infisical/infisical-cli/issues'
  ],
  [
    <FontAwesomeIcon className="text-lg pl-1.5 pr-3" icon={faEnvelope} />,
    'Send us an Email',
    'mailto:support@infisical.com'
  ]
>>>>>>> f642a469
];

export interface ICurrentOrg {
  name: string;
}

export interface IUser {
  firstName: string;
  lastName: string;
  email: string;
}

/**
 * This is the navigation bar in the main app.
 * It has two main components: support options and user menu (inlcudes billing, logout, org/user settings)
 * @returns NavBar
 */
export default function Navbar() {
  const router = useRouter();
  const [user, setUser] = useState<IUser | undefined>();
  const [orgs, setOrgs] = useState([]);
  const [currentOrg, setCurrentOrg] = useState<ICurrentOrg | undefined>();

  const { t } = useTranslation();

  const supportOptionsList = useMemo(() => supportOptions(t), [t]);

  useEffect(() => {
    (async () => {
      const userData = await getUser();
      setUser(userData);
      const orgsData = await getOrganizations();
      setOrgs(orgsData);
      const currentOrg = await getOrganization({
        orgId: String(localStorage.getItem('orgData.id'))
      });
      setCurrentOrg(currentOrg);
    })();
  }, []);

  const closeApp = async () => {
    console.log('Logging out...');
    await logout();
    router.push('/login');
  };

  return (
    <div className="absolute flex flex-row justify-between w-full bg-bunker text-white border-b border-mineshaft-500 z-50">
      <div className="m-auto flex justify-start items-center mx-4">
        <div className="flex flex-row items-center">
          <div className="flex justify-center py-4">
            <Image
              src="/images/logotransparent.png"
              height={23}
              width={57}
              alt="logo"
            />
          </div>
          <a className="text-2xl text-white font-semibold mx-2">Infisical</a>
        </div>
      </div>
      <div className="relative flex justify-start items-center mx-2 z-40">
        <Menu as="div" className="relative inline-block text-left">
          <div className="mr-4">
            <Menu.Button className="inline-flex w-full justify-center rounded-md px-2 py-2 text-sm font-medium text-gray-200 rounded-md hover:bg-white/10 duration-200 focus:outline-none focus-visible:ring-2 focus-visible:ring-white focus-visible:ring-opacity-75">
              <FontAwesomeIcon className="text-xl" icon={faCircleQuestion} />
            </Menu.Button>
          </div>
          <Transition
            as={Fragment}
            enter="transition ease-out duration-100"
            enterFrom="transform opacity-0 scale-95"
            enterTo="transform opacity-100 scale-100"
            leave="transition ease-in duration-75"
            leaveFrom="transform opacity-100 scale-100"
            leaveTo="transform opacity-0 scale-95"
          >
            <Menu.Items className="absolute right-0 mt-0.5 w-64 origin-top-right rounded-md bg-bunker border border-mineshaft-700 shadow-lg ring-1 ring-black z-20 ring-opacity-5 focus:outline-none px-2 py-1.5">
              {supportOptionsList.map(([icon, text, url]) => (
                <a
                  key={guidGenerator()}
                  target="_blank"
                  rel="noopener noreferrer"
                  href={String(url)}
                  className="font-normal text-gray-300 duration-200 rounded-md w-full flex items-center py-0.5"
                >
                  <div className="relative flex justify-start items-center cursor-pointer select-none py-2 px-2 rounded-md text-gray-400 hover:bg-white/10 duration-200 hover:text-gray-200 w-full">
                    {icon}
                    <div className="text-sm">{text}</div>
                  </div>
                </a>
              ))}
            </Menu.Items>
          </Transition>
        </Menu>
        <Menu as="div" className="relative inline-block text-left mr-4">
          <div>
            <Menu.Button className="inline-flex w-full justify-center rounded-md pr-2 pl-2 py-2 text-sm font-medium text-gray-200 rounded-md hover:bg-white/10 duration-200 focus:outline-none focus-visible:ring-2 focus-visible:ring-white focus-visible:ring-opacity-75">
              {user?.firstName} {user?.lastName}
              <FontAwesomeIcon
                icon={faAngleDown}
                className="ml-2 mt-1 text-sm text-gray-300 hover:text-lime-100"
              />
            </Menu.Button>
          </div>
          <Transition
            as={Fragment}
            enter="transition ease-out duration-100"
            enterFrom="transform opacity-0 scale-95"
            enterTo="transform opacity-100 scale-100"
            leave="transition ease-in duration-75"
            leaveFrom="transform opacity-100 scale-100"
            leaveTo="transform opacity-0 scale-95"
          >
            <Menu.Items className="absolute right-0 mt-0.5 w-64 origin-top-right divide-y divide-gray-700 rounded-md bg-bunker border border-mineshaft-700 shadow-lg ring-1 ring-black z-20 ring-opacity-5 focus:outline-none">
              <div className="px-1 py-1 ">
                <div className="text-gray-400 self-start ml-2 mt-2 text-xs font-semibold tracking-wide">
                  {t("nav:user.signed-in-as")}
                </div>
                <div
                  onClick={() =>
                    router.push('/settings/personal/' + router.query.id)
                  }
                  className="flex flex-row items-center px-1 mx-1 my-1 hover:bg-white/5 cursor-pointer rounded-md"
                >
                  <div className="bg-white/10 h-8 w-9 rounded-full flex items-center justify-center text-gray-300">
                    {user?.firstName?.charAt(0)}
                  </div>
                  <div className="flex items-center justify-between w-full">
                    <div>
                      <p className="text-gray-300 px-2 pt-1 text-sm">
                        {' '}
                        {user?.firstName} {user?.lastName}
                      </p>
                      <p className="text-gray-400 px-2 pb-1 text-xs">
                        {' '}
                        {user?.email}
                      </p>
                    </div>
                    <FontAwesomeIcon
                      icon={faGear}
                      className="text-lg text-gray-400 p-2 mr-1 rounded-md cursor-pointer hover:bg-white/10"
                    />
                  </div>
                </div>
              </div>
              <div className="px-2 pt-2">
                <div className="text-gray-400 self-start ml-2 mt-2 text-xs font-semibold tracking-wide">
                  {t("nav:user.current-organization")}
                </div>
                <div
                  onClick={() =>
                    router.push('/settings/org/' + router.query.id)
                  }
                  className="flex flex-row items-center px-2 mt-2 py-1 hover:bg-white/5 cursor-pointer rounded-md"
                >
                  <div className="bg-white/10 h-7 w-8 rounded-md flex items-center justify-center text-gray-300">
                    {currentOrg?.name?.charAt(0)}
                  </div>
                  <div className="flex items-center justify-between w-full">
                    <p className="text-gray-300 px-2 text-sm">
                      {currentOrg?.name}
                    </p>
                    <FontAwesomeIcon
                      icon={faGear}
                      className="text-lg text-gray-400 p-2 rounded-md cursor-pointer hover:bg-white/10"
                    />
                  </div>
                </div>
                <button
                  // onClick={buttonAction}
                  className="cursor-pointer w-full"
                >
                  <div
                    onClick={() =>
                      router.push('/settings/billing/' + router.query.id)
                    }
                    className="mt-1 relative flex justify-start cursor-pointer select-none py-2 px-2 rounded-md text-gray-400 hover:bg-white/5 duration-200 hover:text-gray-200"
                  >
                    <FontAwesomeIcon
                      className="text-lg pl-1.5 pr-3"
                      icon={faCoins}
                    />
                    <div className="text-sm">{t("nav:user.usage-billing")}</div>
                  </div>
                </button>
                <button
                  // onClick={buttonAction}
                  className="cursor-pointer w-full mb-2"
                >
                  <div
                    onClick={() =>
                      router.push(
                        '/settings/org/' + router.query.id + '?invite'
                      )
                    }
                    className="relative flex justify-start cursor-pointer select-none py-2 pl-10 pr-4 rounded-md text-gray-400 hover:bg-primary/100 duration-200 hover:text-black hover:font-semibold mt-1"
                  >
                    <span className="rounded-lg absolute inset-y-0 left-0 flex items-center pl-3 pr-4">
                      <FontAwesomeIcon icon={faPlus} className="ml-1" />
                    </span>
                    <div className="text-sm ml-1">{t("nav:user.invite")}</div>
                  </div>
                </button>
              </div>
              {orgs?.length > 1 && (
                <div className="px-1 pt-1">
                  <div className="text-gray-400 self-start ml-2 mt-2 text-xs font-semibold tracking-wide">
                    {t("nav:user.other-organizations")}
                  </div>
                  <div className="flex flex-col items-start px-1 mt-3 mb-2">
                    {orgs
                      .filter(
                        (org: { _id: string }) =>
<<<<<<< HEAD
                          org._id != localStorage.getItem("orgData.id")
=======
                          org._id != localStorage.getItem('orgData.id')
>>>>>>> f642a469
                      )
                      .map((org: { _id: string; name: string }) => (
                        <div
                          key={guidGenerator()}
                          onClick={() => {
                            localStorage.setItem('orgData.id', org._id);
                            router.reload();
                          }}
                          className="flex flex-row justify-start items-center hover:bg-white/5 w-full p-1.5 cursor-pointer rounded-md"
                        >
                          <div className="bg-white/10 h-7 w-8 rounded-md flex items-center justify-center text-gray-300">
                            {org.name.charAt(0)}
                          </div>
                          <div className="flex items-center justify-between w-full">
                            <p className="text-gray-300 px-2 text-sm">
                              {org.name}
                            </p>
                          </div>
                        </div>
                      ))}
                  </div>
                </div>
              )}
              <div className="px-1 py-1">
                <Menu.Item>
                  {({ active }) => (
                    <button
                      onClick={closeApp}
                      className={`${
                        active
                          ? 'bg-red font-semibold text-white'
                          : 'text-gray-400'
                      } group flex w-full items-center rounded-md px-2 py-2 text-sm`}
                    >
                      <div className="relative flex justify-start items-center cursor-pointer select-none">
                        <FontAwesomeIcon
                          className="text-lg ml-1.5 mr-3"
                          icon={faRightFromBracket}
                        />
                        {t("common:logout")}
                      </div>
                    </button>
                  )}
                </Menu.Item>
              </div>
            </Menu.Items>
          </Transition>
        </Menu>
      </div>
    </div>
  );
}<|MERGE_RESOLUTION|>--- conflicted
+++ resolved
@@ -1,18 +1,10 @@
 /* eslint-disable react/jsx-key */
-<<<<<<< HEAD
 import React, { Fragment, useEffect, useMemo, useState } from "react";
 import Image from "next/image";
 import { useRouter } from "next/router";
 import { TFunction, useTranslation } from "next-i18next";
 import { faGithub, faSlack } from "@fortawesome/free-brands-svg-icons";
 import { faCircleQuestion } from "@fortawesome/free-regular-svg-icons";
-=======
-import React, { Fragment, useEffect, useState } from 'react';
-import Image from 'next/image';
-import { useRouter } from 'next/router';
-import { faGithub, faSlack } from '@fortawesome/free-brands-svg-icons';
-import { faCircleQuestion } from '@fortawesome/free-regular-svg-icons';
->>>>>>> f642a469
 import {
   faAngleDown,
   faBook,
@@ -20,21 +12,18 @@
   faEnvelope,
   faGear,
   faPlus,
-  faRightFromBracket
-} from '@fortawesome/free-solid-svg-icons';
-import { FontAwesomeIcon } from '@fortawesome/react-fontawesome';
-import { Menu, Transition } from '@headlessui/react';
-
-<<<<<<< HEAD
+  faRightFromBracket,
+} from "@fortawesome/free-solid-svg-icons";
+import { FontAwesomeIcon } from "@fortawesome/react-fontawesome";
+import { Menu, Transition } from "@headlessui/react";
+
 import logout from "~/pages/api/auth/Logout";
 
 import getOrganization from "../../pages/api/organization/GetOrg";
 import getOrganizations from "../../pages/api/organization/getOrgs";
 import getUser from "../../pages/api/user/getUser";
 import guidGenerator from "../utilities/randomId";
-/**
- * @param {(key: string) => string} t
- */
+
 const supportOptions = (t: TFunction) => [
   [
     <FontAwesomeIcon className="text-lg pl-1.5 pr-3" icon={faSlack} />,
@@ -56,36 +45,6 @@
     t("nav:support.email"),
     "mailto:support@infisical.com",
   ],
-=======
-import logout from '~/pages/api/auth/Logout';
-import getOrganization from '~/pages/api/organization/GetOrg';
-import getOrganizations from '~/pages/api/organization/getOrgs';
-import getUser from '~/pages/api/user/getUser';
-
-import guidGenerator from '../utilities/randomId';
-
-const supportOptions = [
-  [
-    <FontAwesomeIcon className="text-lg pl-1.5 pr-3" icon={faSlack} />,
-    'Join Slack Forum',
-    'https://join.slack.com/t/infisical-users/shared_invite/zt-1kdbk07ro-RtoyEt_9E~fyzGo_xQYP6g'
-  ],
-  [
-    <FontAwesomeIcon className="text-lg pl-1.5 pr-3" icon={faBook} />,
-    'Read Docs',
-    'https://infisical.com/docs/getting-started/introduction'
-  ],
-  [
-    <FontAwesomeIcon className="text-lg pl-1.5 pr-3" icon={faGithub} />,
-    'Open a GitHub Issue',
-    'https://github.com/Infisical/infisical-cli/issues'
-  ],
-  [
-    <FontAwesomeIcon className="text-lg pl-1.5 pr-3" icon={faEnvelope} />,
-    'Send us an Email',
-    'mailto:support@infisical.com'
-  ]
->>>>>>> f642a469
 ];
 
 export interface ICurrentOrg {
@@ -120,16 +79,16 @@
       const orgsData = await getOrganizations();
       setOrgs(orgsData);
       const currentOrg = await getOrganization({
-        orgId: String(localStorage.getItem('orgData.id'))
+        orgId: String(localStorage.getItem("orgData.id")),
       });
       setCurrentOrg(currentOrg);
     })();
   }, []);
 
   const closeApp = async () => {
-    console.log('Logging out...');
+    console.log("Logging out...");
     await logout();
-    router.push('/login');
+    router.push("/login");
   };
 
   return (
@@ -207,7 +166,7 @@
                 </div>
                 <div
                   onClick={() =>
-                    router.push('/settings/personal/' + router.query.id)
+                    router.push("/settings/personal/" + router.query.id)
                   }
                   className="flex flex-row items-center px-1 mx-1 my-1 hover:bg-white/5 cursor-pointer rounded-md"
                 >
@@ -217,11 +176,11 @@
                   <div className="flex items-center justify-between w-full">
                     <div>
                       <p className="text-gray-300 px-2 pt-1 text-sm">
-                        {' '}
+                        {" "}
                         {user?.firstName} {user?.lastName}
                       </p>
                       <p className="text-gray-400 px-2 pb-1 text-xs">
-                        {' '}
+                        {" "}
                         {user?.email}
                       </p>
                     </div>
@@ -238,7 +197,7 @@
                 </div>
                 <div
                   onClick={() =>
-                    router.push('/settings/org/' + router.query.id)
+                    router.push("/settings/org/" + router.query.id)
                   }
                   className="flex flex-row items-center px-2 mt-2 py-1 hover:bg-white/5 cursor-pointer rounded-md"
                 >
@@ -261,7 +220,7 @@
                 >
                   <div
                     onClick={() =>
-                      router.push('/settings/billing/' + router.query.id)
+                      router.push("/settings/billing/" + router.query.id)
                     }
                     className="mt-1 relative flex justify-start cursor-pointer select-none py-2 px-2 rounded-md text-gray-400 hover:bg-white/5 duration-200 hover:text-gray-200"
                   >
@@ -279,7 +238,7 @@
                   <div
                     onClick={() =>
                       router.push(
-                        '/settings/org/' + router.query.id + '?invite'
+                        "/settings/org/" + router.query.id + "?invite"
                       )
                     }
                     className="relative flex justify-start cursor-pointer select-none py-2 pl-10 pr-4 rounded-md text-gray-400 hover:bg-primary/100 duration-200 hover:text-black hover:font-semibold mt-1"
@@ -300,17 +259,13 @@
                     {orgs
                       .filter(
                         (org: { _id: string }) =>
-<<<<<<< HEAD
                           org._id != localStorage.getItem("orgData.id")
-=======
-                          org._id != localStorage.getItem('orgData.id')
->>>>>>> f642a469
                       )
                       .map((org: { _id: string; name: string }) => (
                         <div
                           key={guidGenerator()}
                           onClick={() => {
-                            localStorage.setItem('orgData.id', org._id);
+                            localStorage.setItem("orgData.id", org._id);
                             router.reload();
                           }}
                           className="flex flex-row justify-start items-center hover:bg-white/5 w-full p-1.5 cursor-pointer rounded-md"
@@ -335,8 +290,8 @@
                       onClick={closeApp}
                       className={`${
                         active
-                          ? 'bg-red font-semibold text-white'
-                          : 'text-gray-400'
+                          ? "bg-red font-semibold text-white"
+                          : "text-gray-400"
                       } group flex w-full items-center rounded-md px-2 py-2 text-sm`}
                     >
                       <div className="relative flex justify-start items-center cursor-pointer select-none">
