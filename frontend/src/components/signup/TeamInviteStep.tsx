--- conflicted
+++ resolved
@@ -37,21 +37,12 @@
   };
 
   return (
-<<<<<<< HEAD
     <div className="w-max mx-auto min-w-lg h-full pb-4 px-8 mb-64 md:mb-32">
       <p className="text-2xl font-semibold flex justify-center text-transparent bg-clip-text bg-gradient-to-b from-white to-bunker-200">
-        {t('signup:step5-invite-team')}
+        {t('signup.step5-invite-team')}
       </p>
       <p className="text-center flex justify-center text-bunker-400 md:mx-8 mb-6 mt-4">
-        {t('signup:step5-subtitle')}
-=======
-    <div className="h-7/12 mx-auto mb-64 w-max rounded-xl bg-bunker px-8 pt-6 pb-4 drop-shadow-xl md:mb-32">
-      <p className="flex justify-center text-4xl font-semibold text-primary">
-        {t('signup.step5-invite-team')}
-      </p>
-      <p className="mb-6 mt-4 flex max-w-xs justify-center text-center text-bunker-300 md:mx-8 md:max-w-sm">
         {t('signup.step5-subtitle')}
->>>>>>> 9cb4d5ab
       </p>
       <div className="bg-mineshaft-800 border border-mineshaft-600 w-max mx-auto pt-6 pb-4 px-8 rounded-xl drop-shadow-xl mb-64 md:mb-32">
         <div>
@@ -65,7 +56,6 @@
             placeholder="email@example.com, email2@example.com..."
           />
         </div>
-<<<<<<< HEAD
         <div className="flex flex-row max-w-max min-w-28 items-center justify-center md:p-2 max-h-24 mx-auto text-lg px-4 mt-4 mb-2">
           <div
             onKeyDown={() => null}
@@ -74,14 +64,14 @@
             className="text-md md:text-sm mx-3 text-bunker-300 bg-mineshaft-700 py-3 md:py-3.5 px-5 rounded-md cursor-pointer hover:bg-mineshaft-500 duration-200"
             onClick={redirectToHome}
           >
-            {t('signup:step5-skip')}
+            {t('signup.step5-skip')}
           </div>
           <Button
-            text={t('signup:step5-send-invites') ?? ''}
+            text={t('signup.step5-send-invites') ?? ''}
             onButtonPressed={() => {
-              if(serverDetails?.emailConfigured){
+              if (serverDetails?.emailConfigured) {
                 inviteUsers({ emails })
-              }else{
+              } else {
                 handlePopUpOpen('setUpEmail');
               }
             }}
@@ -91,35 +81,6 @@
         <EmailServiceSetupModal
           isOpen={popUp.setUpEmail?.isOpen}
           onOpenChange={(isOpen) => handlePopUpToggle('setUpEmail', isOpen)}
-=======
-        <textarea
-          className="h-20 w-full rounded-md border border-mineshaft-500 bg-bunker-800 py-1 px-2 text-sm text-bunker-300 outline-none ring-primary-800 ring-opacity-70 placeholder:text-bunker-400 focus:ring-2"
-          value={emails}
-          onChange={(e) => setEmails(e.target.value)}
-          placeholder="email@example.com, email2@example.com..."
-        />
-      </div>
-      <div className="min-w-28 mx-auto mt-4 mb-2 flex max-h-24 max-w-max flex-row items-center justify-center px-4 text-lg md:p-2">
-        <div
-          onKeyDown={() => null}
-          role="button"
-          tabIndex={0}
-          className="text-md mx-3 cursor-pointer rounded-md bg-mineshaft-700 py-3 px-5 text-bunker-300 duration-200 hover:bg-mineshaft-500 md:py-3.5 md:text-sm"
-          onClick={redirectToHome}
-        >
-          {t('signup.step5-skip')}
-        </div>
-        <Button
-          text={t('signup.step5-send-invites') ?? ''}
-          onButtonPressed={() => {
-            if (serverDetails?.emailConfigured) {
-              inviteUsers({ emails });
-            } else {
-              handlePopUpOpen('setUpEmail');
-            }
-          }}
-          size="lg"
->>>>>>> 9cb4d5ab
         />
       </div>
     </div>
