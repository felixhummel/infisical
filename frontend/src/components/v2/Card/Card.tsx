import { forwardRef, ReactNode } from 'react';
import { twMerge } from 'tailwind-merge';

export type CardTitleProps = {
  children: ReactNode;
  subTitle?: ReactNode;
  className?: string;
};

export const CardTitle = ({ children, className, subTitle }: CardTitleProps) => (
<<<<<<< HEAD
  <div className={twMerge('px-6 py-4 mb-5 font-sans text-lg font-normal border-b border-mineshaft-600', className)}>
    {children}
    {subTitle && <p className="pt-0.5 text-sm font-normal text-gray-400">{subTitle}</p>}
=======
  <div
    className={twMerge(
      'px-6 py-4 mb-5 font-sans text-lg font-normal border-b border-mineshaft-600',
      className
    )}
  >
    {children}
    {subTitle && <p className="pt-2 text-sm font-normal text-gray-400">{subTitle}</p>}
>>>>>>> 40250b7e
  </div>
);

export type CardFooterProps = {
  children: ReactNode;
  className?: string;
};

export const CardFooter = ({ children, className }: CardFooterProps) => (
  <div className={twMerge('p-6 pt-0', className)}>{children}</div>
);

export type CardBodyProps = {
  children: ReactNode;
  className?: string;
};

export const CardBody = ({ children, className }: CardBodyProps) => (
  <div className={twMerge('px-6 pb-6 pt-0', className)}>{children}</div>
);

export type CardProps = {
  children: ReactNode;
  className?: string;
  isFullHeight?: boolean;
  isRounded?: boolean;
  isPlain?: boolean;
  isHoverable?: boolean;
};

export const Card = forwardRef<HTMLDivElement, CardProps>(
  ({ children, isFullHeight, isRounded, isHoverable, isPlain, className }, ref): JSX.Element => {
    return (
      <div
        ref={ref}
        className={twMerge(
          'flex w-full flex-col bg-mineshaft-800 font-inter text-gray-200 shadow-md',
          isFullHeight && 'h-full',
          isRounded && 'rounded-md',
          isPlain && 'shadow-none',
          isHoverable && 'hover:shadow-xl',
          className
        )}
      >
        {children}
      </div>
    );
  }
);

Card.displayName = 'Card';<|MERGE_RESOLUTION|>--- conflicted
+++ resolved
@@ -8,11 +8,6 @@
 };
 
 export const CardTitle = ({ children, className, subTitle }: CardTitleProps) => (
-<<<<<<< HEAD
-  <div className={twMerge('px-6 py-4 mb-5 font-sans text-lg font-normal border-b border-mineshaft-600', className)}>
-    {children}
-    {subTitle && <p className="pt-0.5 text-sm font-normal text-gray-400">{subTitle}</p>}
-=======
   <div
     className={twMerge(
       'px-6 py-4 mb-5 font-sans text-lg font-normal border-b border-mineshaft-600',
@@ -21,7 +16,6 @@
   >
     {children}
     {subTitle && <p className="pt-2 text-sm font-normal text-gray-400">{subTitle}</p>}
->>>>>>> 40250b7e
   </div>
 );
 
