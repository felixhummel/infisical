--- conflicted
+++ resolved
@@ -18,14 +18,10 @@
   CaStatus,
   useCreateCertificate,
   useGetCert,
-<<<<<<< HEAD
   useGetCertTemplate,
   useListWorkspaceCas,
-  useListWorkspaceCertificateTemplates
-=======
-  useListWorkspaceCas,
+  useListWorkspaceCertificateTemplates,
   useListWorkspacePkiCollections
->>>>>>> 6a6c084b
 } from "@app/hooks/api";
 import { caTypeToNameMap } from "@app/hooks/api/ca/constants";
 import { UsePopUpState } from "@app/hooks/usePopUp";
@@ -70,11 +66,11 @@
     status: CaStatus.ACTIVE
   });
 
-<<<<<<< HEAD
+  const { data } = useListWorkspacePkiCollections({
+    workspaceId: currentWorkspace?.id || ""
+  });
+
   const { data: templatesData } = useListWorkspaceCertificateTemplates({
-=======
-  const { data } = useListWorkspacePkiCollections({
->>>>>>> 6a6c084b
     workspaceId: currentWorkspace?.id || ""
   });
 
@@ -120,24 +116,20 @@
     }
   }, [cert]);
 
-<<<<<<< HEAD
   useEffect(() => {
     if (!cert && selectedCertTemplate) {
       setValue("ttl", selectedCertTemplate.ttl);
     }
   }, [selectedCertTemplate, cert]);
 
-  const onFormSubmit = async ({ caId, friendlyName, commonName, altNames, ttl }: FormData) => {
-=======
   const onFormSubmit = async ({
     caId,
+    friendlyName,
     collectionId,
-    friendlyName,
     commonName,
     altNames,
     ttl
   }: FormData) => {
->>>>>>> 6a6c084b
     try {
       if (!currentWorkspace?.slug) return;
 
@@ -145,11 +137,7 @@
         caId: !selectedCertTemplate ? caId : undefined,
         certificateTemplateId: selectedCertTemplate ? selectedCertTemplateId : undefined,
         projectSlug: currentWorkspace.slug,
-<<<<<<< HEAD
-=======
-        caId,
         pkiCollectionId: collectionId,
->>>>>>> 6a6c084b
         friendlyName,
         commonName,
         altNames,
