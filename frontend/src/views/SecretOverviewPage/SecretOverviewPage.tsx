--- conflicted
+++ resolved
@@ -2,24 +2,17 @@
 import { useTranslation } from "react-i18next";
 import Link from "next/link";
 import { useRouter } from "next/router";
-<<<<<<< HEAD
 import { faCheckCircle } from "@fortawesome/free-regular-svg-icons";
-=======
 import { subject } from "@casl/ability";
->>>>>>> 6d0bea6d
 import {
   faAngleDown,
   faArrowDown,
   faArrowUp,
   faFolderBlank,
-<<<<<<< HEAD
   faList,
-  faMagnifyingGlass
-=======
   faFolderPlus,
   faMagnifyingGlass,
   faPlus
->>>>>>> 6d0bea6d
 } from "@fortawesome/free-solid-svg-icons";
 import { FontAwesomeIcon } from "@fortawesome/react-fontawesome";
 
@@ -30,11 +23,8 @@
   Button,
   DropdownMenu,
   DropdownMenuContent,
-<<<<<<< HEAD
   DropdownMenuItem,
   DropdownMenuLabel,
-=======
->>>>>>> 6d0bea6d
   DropdownMenuTrigger,
   EmptyState,
   IconButton,
@@ -343,117 +333,11 @@
     filteredFolderNames?.length === 0;
 
   return (
-<<<<<<< HEAD
-    <div className="container mx-auto px-6 text-mineshaft-50 dark:[color-scheme:dark]">
-      <ProjectIndexSecretsSection decryptFileKey={latestFileKey!} />
-      <div className="relative right-5 ml-4">
-        <NavHeader pageName={t("dashboard.title")} isProjectRelated />
-      </div>
-      <div className="mt-6">
-        <p className="text-3xl font-semibold text-bunker-100">Secrets Overview</p>
-        <p className="text-md text-bunker-300">
-          Inject your secrets using
-          <a
-            className="ml-1 text-mineshaft-300 underline decoration-primary-800 underline-offset-4 duration-200 hover:text-mineshaft-100 hover:decoration-primary-600"
-            href="https://infisical.com/docs/cli/overview"
-            target="_blank"
-            rel="noopener noreferrer"
-          >
-            Infisical CLI
-          </a>
-          ,
-          <a
-            className="ml-1 text-mineshaft-300 underline decoration-primary-800 underline-offset-4 duration-200 hover:text-mineshaft-100 hover:decoration-primary-600"
-            href="https://infisical.com/docs/documentation/getting-started/api"
-            target="_blank"
-            rel="noopener noreferrer"
-          >
-            Infisical API
-          </a>
-          ,
-          <a
-            className="ml-1 text-mineshaft-300 underline decoration-primary-800 underline-offset-4 duration-200 hover:text-mineshaft-100 hover:decoration-primary-600"
-            href="https://infisical.com/docs/sdks/overview"
-            target="_blank"
-            rel="noopener noreferrer"
-          >
-            Infisical SDKs
-          </a>
-          , and
-          <a
-            className="ml-1 text-mineshaft-300 underline decoration-primary-800 underline-offset-4 duration-200 hover:text-mineshaft-100 hover:decoration-primary-600"
-            href="https://infisical.com/docs/documentation/getting-started/introduction"
-            target="_blank"
-            rel="noopener noreferrer"
-          >
-            more
-          </a>
-          .
-        </p>
-      </div>
-      <div className="mt-8 flex items-center justify-between">
-        <FolderBreadCrumbs secretPath={secretPath} onResetSearch={handleResetSearch} />
-        <div className="w-96 flex flex-row">
-          <DropdownMenu>
-            <DropdownMenuTrigger asChild>
-              <IconButton
-                ariaLabel="Environments"
-                variant="plain"
-                size="sm"
-                className="flex justify-center items-center overflow-hidden p-0 w-11 bg-mineshaft-800 hover:bg-primary/10 hover:border-primary/60 border border-mineshaft-600 mr-2"
-              >
-                <Tooltip content="Choose visible environments" className="mb-2">
-                  <FontAwesomeIcon icon={faList} />
-                </Tooltip>
-              </IconButton>
-            </DropdownMenuTrigger>
-            <DropdownMenuContent align="end">
-              <DropdownMenuLabel>Choose visible environments</DropdownMenuLabel>
-              {userAvailableEnvs.map((avaiableEnv) => {
-                const { id: envId, name } = avaiableEnv;
-
-                const isEnvSelected = visibleEnvs.map(env => env.id).includes(envId);
-                return (
-                  <DropdownMenuItem
-                    onClick={() => handleEnvSelect(envId)}
-                    key={envId}
-                    icon={isEnvSelected && <FontAwesomeIcon className="text-primary" icon={faCheckCircle} />}
-                    iconPos="left"
-                  >
-                    <div className="flex items-center">
-                      {name}
-                    </div>
-                  </DropdownMenuItem>
-                );
-              })}
-              {/* <DropdownMenuItem className="px-1.5" asChild>
-                <Button
-                  size="xs"
-                  className="w-full"
-                  colorSchema="primary"
-                  variant="outline_bg"
-                  leftIcon={<FontAwesomeIcon icon={faHockeyPuck} />}
-                  // onClick={onCreateTag}
-                >
-                  Create an environment
-                </Button>
-              </DropdownMenuItem> */}
-            </DropdownMenuContent>
-          </DropdownMenu>
-          <Input
-            className="h-[2.3rem] bg-mineshaft-800 placeholder-mineshaft-50 duration-200 focus:bg-mineshaft-700/80"
-            placeholder="Search by secret/folder name..."
-            value={searchFilter}
-            onChange={(e) => setSearchFilter(e.target.value)}
-            leftIcon={<FontAwesomeIcon icon={faMagnifyingGlass} />}
-          />
-=======
     <>
       <div className="container mx-auto px-6 text-mineshaft-50 dark:[color-scheme:dark]">
         <ProjectIndexSecretsSection decryptFileKey={latestFileKey!} />
         <div className="relative right-5 ml-4">
           <NavHeader pageName={t("dashboard.title")} isProjectRelated />
->>>>>>> 6d0bea6d
         </div>
         <div className="space-y-8">
           <div className="mt-6">
@@ -506,6 +390,52 @@
           <div className="flex items-center justify-between">
             <FolderBreadCrumbs secretPath={secretPath} onResetSearch={handleResetSearch} />
             <div className="flex flex-row items-center justify-center space-x-2">
+              <DropdownMenu>
+                <DropdownMenuTrigger asChild>
+                  <IconButton
+                    ariaLabel="Environments"
+                    variant="plain"
+                    size="sm"
+                    className="flex justify-center items-center overflow-hidden p-0 w-11 bg-mineshaft-800 hover:bg-primary/10 hover:border-primary/60 border border-mineshaft-600 mr-2"
+                  >
+                    <Tooltip content="Choose visible environments" className="mb-2">
+                      <FontAwesomeIcon icon={faList} />
+                    </Tooltip>
+                  </IconButton>
+                </DropdownMenuTrigger>
+                <DropdownMenuContent align="end">
+                  <DropdownMenuLabel>Choose visible environments</DropdownMenuLabel>
+                  {userAvailableEnvs.map((avaiableEnv) => {
+                    const { id: envId, name } = avaiableEnv;
+
+                    const isEnvSelected = visibleEnvs.map(env => env.id).includes(envId);
+                    return (
+                      <DropdownMenuItem
+                        onClick={() => handleEnvSelect(envId)}
+                        key={envId}
+                        icon={isEnvSelected && <FontAwesomeIcon className="text-primary" icon={faCheckCircle} />}
+                        iconPos="left"
+                      >
+                        <div className="flex items-center">
+                          {name}
+                        </div>
+                      </DropdownMenuItem>
+                    );
+                  })}
+                  {/* <DropdownMenuItem className="px-1.5" asChild>
+                    <Button
+                      size="xs"
+                      className="w-full"
+                      colorSchema="primary"
+                      variant="outline_bg"
+                      leftIcon={<FontAwesomeIcon icon={faHockeyPuck} />}
+                      // onClick={onCreateTag}
+                    >
+                      Create an environment
+                    </Button>
+                  </DropdownMenuItem> */}
+                </DropdownMenuContent>
+              </DropdownMenu>
               <div className="w-80">
                 <Input
                   className="h-[2.3rem] bg-mineshaft-800 placeholder-mineshaft-50 duration-200 focus:bg-mineshaft-700/80"
@@ -544,30 +474,6 @@
                     >
                       <FontAwesomeIcon icon={faAngleDown} />
                     </IconButton>
-<<<<<<< HEAD
-                  </div>
-                </Th>
-                {visibleEnvs?.map(({ name, slug }, index) => {
-                  const envSecKeyCount = getEnvSecretKeyCount(slug);
-                  const missingKeyCount = secKeys.length - envSecKeyCount;
-                  return (
-                    <Th
-                      className="min-table-row min-w-[11rem] border-b-0 p-0 text-center"
-                      key={`secret-overview-${name}-${index + 1}`}
-                    >
-                      <div className="flex items-center justify-center border-b border-mineshaft-600 px-5 pt-3.5 pb-[0.83rem]">
-                        <button
-                          type="button"
-                          className="text-sm font-medium duration-100 hover:text-mineshaft-100"
-                          onClick={() => handleExploreEnvClick(slug)}
-                        >
-                          {name}
-                        </button>
-                        {missingKeyCount > 0 && (
-                          <Tooltip
-                            className="max-w-none lowercase"
-                            content={`${missingKeyCount} secrets missing\n compared to other environments`}
-=======
                   </DropdownMenuTrigger>
                   <DropdownMenuContent align="end">
                     <div className="flex flex-col space-y-1 p-1.5">
@@ -586,100 +492,10 @@
                             variant="outline_bg"
                             className="h-10"
                             isFullWidth
->>>>>>> 6d0bea6d
                           >
                             Add Folder
                           </Button>
                         )}
-<<<<<<< HEAD
-                      </div>
-                    </Th>
-                  );
-                })}
-              </Tr>
-            </THead>
-            <TBody>
-              {canViewOverviewPage && isTableLoading && (
-                <TableSkeleton
-                  columns={userAvailableEnvs.length + 1}
-                  innerKey="secret-overview-loading"
-                  rows={5}
-                  className="bg-mineshaft-700"
-                />
-              )}
-              {isTableEmpty && !isTableLoading && (
-                <Tr>
-                  <Td colSpan={visibleEnvs.length + 1}>
-                    <EmptyState title="Let's add some secrets" icon={faFolderBlank} iconSize="3x">
-                      <Link
-                        href={{
-                          pathname: "/project/[id]/secrets/[env]",
-                          query: { id: workspaceId, env: visibleEnvs?.[0]?.slug }
-                        }}
-                      >
-                        <Button
-                          className="mt-4"
-                          variant="outline_bg"
-                          colorSchema="primary"
-                          size="md"
-                        >
-                          Go to {visibleEnvs?.[0]?.name}
-                        </Button>
-                      </Link>
-                    </EmptyState>
-                  </Td>
-                </Tr>
-              )}
-              {!isTableLoading &&
-                filteredFolderNames.map((folderName, index) => (
-                  <SecretOverviewFolderRow
-                    folderName={folderName}
-                    isFolderPresentInEnv={isFolderPresentInEnv}
-                    environments={visibleEnvs}
-                    key={`overview-${folderName}-${index + 1}`}
-                    onClick={handleFolderClick}
-                  />
-                ))}
-              {!isTableLoading &&
-                (visibleEnvs?.length > 0 ? (
-                  filteredSecretNames.map((key, index) => (
-                    <SecretOverviewTableRow
-                      secretPath={secretPath}
-                      onSecretCreate={handleSecretCreate}
-                      onSecretDelete={handleSecretDelete}
-                      onSecretUpdate={handleSecretUpdate}
-                      key={`overview-${key}-${index + 1}`}
-                      environments={visibleEnvs}
-                      secretKey={key}
-                      getSecretByKey={getSecretByKey}
-                      expandableColWidth={expandableTableWidth}
-                    />
-                  ))
-                ) : (
-                  <PermissionDeniedBanner />
-                ))}
-            </TBody>
-            <TFoot>
-              <Tr className="sticky bottom-0 z-10 border-0 bg-mineshaft-800">
-                <Td className="sticky left-0 z-10 border-0 bg-mineshaft-800 p-0">
-                  <div
-                    className="w-full border-t border-r border-mineshaft-600"
-                    style={{ height: "45px" }}
-                  />
-                </Td>
-                {visibleEnvs.map(({ name, slug }) => (
-                  <Td key={`explore-${name}-btn`} className="border-0 border-mineshaft-600 p-0">
-                    <div className="flex w-full items-center justify-center border-r border-t border-mineshaft-600 px-5 py-2">
-                      <Button
-                        size="xs"
-                        variant="outline_bg"
-                        isFullWidth
-                        onClick={() => handleExploreEnvClick(slug)}
-                      >
-                        Explore
-                      </Button>
-                    </div>
-=======
                       </ProjectPermissionCan>
                     </div>
                   </DropdownMenuContent>
@@ -706,7 +522,7 @@
                       </IconButton>
                     </div>
                   </Th>
-                  {userAvailableEnvs?.map(({ name, slug }, index) => {
+                  {visibleEnvs?.map(({ name, slug }, index) => {
                     const envSecKeyCount = getEnvSecretKeyCount(slug);
                     const missingKeyCount = secKeys.length - envSecKeyCount;
                     return (
@@ -741,7 +557,7 @@
               <TBody>
                 {canViewOverviewPage && isTableLoading && (
                   <TableSkeleton
-                    columns={userAvailableEnvs.length + 1}
+                    columns={visibleEnvs.length + 1}
                     innerKey="secret-overview-loading"
                     rows={5}
                     className="bg-mineshaft-700"
@@ -749,12 +565,12 @@
                 )}
                 {isTableEmpty && !isTableLoading && (
                   <Tr>
-                    <Td colSpan={userAvailableEnvs.length + 1}>
+                    <Td colSpan={visibleEnvs.length + 1}>
                       <EmptyState title="Let's add some secrets" icon={faFolderBlank} iconSize="3x">
                         <Link
                           href={{
                             pathname: "/project/[id]/secrets/[env]",
-                            query: { id: workspaceId, env: userAvailableEnvs?.[0]?.slug }
+                            query: { id: workspaceId, env: visibleEnvs?.[0]?.slug }
                           }}
                         >
                           <Button
@@ -763,7 +579,7 @@
                             colorSchema="primary"
                             size="md"
                           >
-                            Go to {userAvailableEnvs?.[0]?.name}
+                            Go to {visibleEnvs?.[0]?.name}
                           </Button>
                         </Link>
                       </EmptyState>
@@ -775,13 +591,13 @@
                     <SecretOverviewFolderRow
                       folderName={folderName}
                       isFolderPresentInEnv={isFolderPresentInEnv}
-                      environments={userAvailableEnvs}
+                      environments={visibleEnvs}
                       key={`overview-${folderName}-${index + 1}`}
                       onClick={handleFolderClick}
                     />
                   ))}
                 {!isTableLoading &&
-                  (userAvailableEnvs?.length > 0 ? (
+                  (visibleEnvs?.length > 0 ? (
                     filteredSecretNames.map((key, index) => (
                       <SecretOverviewTableRow
                         secretPath={secretPath}
@@ -789,7 +605,7 @@
                         onSecretDelete={handleSecretDelete}
                         onSecretUpdate={handleSecretUpdate}
                         key={`overview-${key}-${index + 1}`}
-                        environments={userAvailableEnvs}
+                        environments={visibleEnvs}
                         secretKey={key}
                         getSecretByKey={getSecretByKey}
                         expandableColWidth={expandableTableWidth}
@@ -806,9 +622,8 @@
                       className="w-full border-t border-r border-mineshaft-600"
                       style={{ height: "45px" }}
                     />
->>>>>>> 6d0bea6d
                   </Td>
-                  {userAvailableEnvs.map(({ name, slug }) => (
+                  {visibleEnvs?.map(({ name, slug }) => (
                     <Td key={`explore-${name}-btn`} className="border-0 border-mineshaft-600 p-0">
                       <div className="flex w-full items-center justify-center border-r border-t border-mineshaft-600 px-5 py-2">
                         <Button
