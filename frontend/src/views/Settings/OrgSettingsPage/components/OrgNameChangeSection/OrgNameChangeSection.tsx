import { useEffect } from "react";
import { Controller, useForm } from "react-hook-form";
import { yupResolver } from "@hookform/resolvers/yup";
import * as yup from "yup";

import { useNotificationContext } from "@app/components/context/Notifications/NotificationProvider";
import { OrgPermissionCan } from "@app/components/permissions";
import { Button, FormControl, Input } from "@app/components/v2";
import { OrgPermissionActions, OrgPermissionSubjects, useOrganization } from "@app/context";
import { useUpdateOrg } from "@app/hooks/api";

const formSchema = yup.object({
<<<<<<< HEAD
  name: yup.string().required().label("Organization Name"),
  slug: yup
      .string()
      .matches(/^[a-zA-Z0-9-]+$/, "Name must only contain alphanumeric characters or hyphens")
      .required()
      .label("Organization Slug")
=======
  name: yup
    .string()
    .required()
    .label("Organization Name")
    .max(64, "Too long, maximum length is 64 characters")
>>>>>>> c8bb6907
});

type FormData = yup.InferType<typeof formSchema>;

export const OrgNameChangeSection = (): JSX.Element => {
  const { currentOrg } = useOrganization();
  const { createNotification } = useNotificationContext();
  const { handleSubmit, control, reset } = useForm<FormData>({
    resolver: yupResolver(formSchema)
  });
  const { mutateAsync, isLoading } = useUpdateOrg();

  useEffect(() => {
    if (currentOrg) {
      reset({ 
        name: currentOrg.name,
        slug: currentOrg.slug
      });
    }
  }, [currentOrg]);

  const onFormSubmit = async ({ name, slug }: FormData) => {
    try {
      if (!currentOrg?.id) return;

      await mutateAsync({ 
        orgId: currentOrg?.id, 
        name,
        slug
      });
      
      createNotification({
        text: "Successfully updated organization details",
        type: "success"
      });
    } catch (error) {
      console.error(error);
      createNotification({
        text: "Failed to update organization details",
        type: "error"
      });
    }
  };

  return (
    <form onSubmit={handleSubmit(onFormSubmit)} className="py-4">
      <div className="">
        <h2 className="mb-2 text-md text-mineshaft-100">Organization Name</h2>
        <Controller
          defaultValue=""
          render={({ field, fieldState: { error } }) => (
            <FormControl isError={Boolean(error)} errorText={error?.message} className="max-w-md">
              <Input placeholder="Acme Corp" {...field} />
            </FormControl>
          )}
          control={control}
          name="name"
        />
      </div>
      <div className="py-4">
        <h2 className="mb-2 text-md text-mineshaft-100">Organization Slug</h2>
        <Controller
          defaultValue=""
          render={({ field, fieldState: { error } }) => (
            <FormControl isError={Boolean(error)} errorText={error?.message} className="max-w-md">
              <Input placeholder="acme" {...field} />
            </FormControl>
          )}
          control={control}
          name="slug"
        />
      </div>
      <OrgPermissionCan I={OrgPermissionActions.Edit} a={OrgPermissionSubjects.Settings}>
        {(isAllowed) => (
          <Button
            isLoading={isLoading}
            isDisabled={!isAllowed}
            colorSchema="primary"
            variant="outline_bg"
            type="submit"
          >
            Save
          </Button>
        )}
      </OrgPermissionCan>
    </form>
  );
};<|MERGE_RESOLUTION|>--- conflicted
+++ resolved
@@ -10,20 +10,12 @@
 import { useUpdateOrg } from "@app/hooks/api";
 
 const formSchema = yup.object({
-<<<<<<< HEAD
-  name: yup.string().required().label("Organization Name"),
+  name: yup.string().required().label("Organization Name").max(64, "Too long, maximum length is 64 characters"),
   slug: yup
       .string()
       .matches(/^[a-zA-Z0-9-]+$/, "Name must only contain alphanumeric characters or hyphens")
       .required()
       .label("Organization Slug")
-=======
-  name: yup
-    .string()
-    .required()
-    .label("Organization Name")
-    .max(64, "Too long, maximum length is 64 characters")
->>>>>>> c8bb6907
 });
 
 type FormData = yup.InferType<typeof formSchema>;
