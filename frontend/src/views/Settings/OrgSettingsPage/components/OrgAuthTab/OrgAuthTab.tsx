import { OrgPermissionActions, OrgPermissionSubjects } from "@app/context";
import { withPermission } from "@app/hoc";

<<<<<<< HEAD
import { OrgSCIMSection } from "./OrgSCIMSection";
=======
import { OrgGeneralAuthSection } from "./OrgGeneralAuthSection";
>>>>>>> d4db01bb
import { OrgSSOSection } from "./OrgSSOSection";

export const OrgAuthTab = withPermission(
  () => {
    return (
      <div>
        <OrgGeneralAuthSection />
        <OrgSSOSection />
        <OrgSCIMSection />
      </div>
    );
  },
  { action: OrgPermissionActions.Read, subject: OrgPermissionSubjects.Sso }
);<|MERGE_RESOLUTION|>--- conflicted
+++ resolved
@@ -1,11 +1,8 @@
 import { OrgPermissionActions, OrgPermissionSubjects } from "@app/context";
 import { withPermission } from "@app/hoc";
 
-<<<<<<< HEAD
-import { OrgSCIMSection } from "./OrgSCIMSection";
-=======
+import { OrgScimSection } from "./OrgScimSection";
 import { OrgGeneralAuthSection } from "./OrgGeneralAuthSection";
->>>>>>> d4db01bb
 import { OrgSSOSection } from "./OrgSSOSection";
 
 export const OrgAuthTab = withPermission(
@@ -14,7 +11,7 @@
       <div>
         <OrgGeneralAuthSection />
         <OrgSSOSection />
-        <OrgSCIMSection />
+        <OrgScimSection />
       </div>
     );
   },
