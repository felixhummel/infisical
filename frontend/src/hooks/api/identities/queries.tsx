import { useQuery } from "@tanstack/react-query";

import { apiRequest } from "@app/config/request";

import {
  ClientSecretData,
  IdentityAwsAuth,
<<<<<<< HEAD
  IdentityAzureAuth,
  IdentityGcpAuth,
  IdentityUniversalAuth} from "./types";
=======
  IdentityGcpAuth,
  IdentityKubernetesAuth,
  IdentityUniversalAuth
} from "./types";
>>>>>>> 7e2147f1

export const identitiesKeys = {
  getIdentityUniversalAuth: (identityId: string) =>
    [{ identityId }, "identity-universal-auth"] as const,
  getIdentityUniversalAuthClientSecrets: (identityId: string) =>
    [{ identityId }, "identity-universal-auth-client-secrets"] as const,
  getIdentityKubernetesAuth: (identityId: string) =>
    [{ identityId }, "identity-kubernetes-auth"] as const,
  getIdentityGcpAuth: (identityId: string) => [{ identityId }, "identity-gcp-auth"] as const,
  getIdentityAwsAuth: (identityId: string) => [{ identityId }, "identity-aws-auth"] as const,
  getIdentityAzureAuth: (identityId: string) => [{ identityId }, "identity-azure-auth"] as const
};

export const useGetIdentityUniversalAuth = (identityId: string) => {
  return useQuery({
    enabled: Boolean(identityId),
    queryKey: identitiesKeys.getIdentityUniversalAuth(identityId),
    queryFn: async () => {
      const {
        data: { identityUniversalAuth }
      } = await apiRequest.get<{ identityUniversalAuth: IdentityUniversalAuth }>(
        `/api/v1/auth/universal-auth/identities/${identityId}`
      );
      return identityUniversalAuth;
    }
  });
};

export const useGetIdentityUniversalAuthClientSecrets = (identityId: string) => {
  return useQuery({
    enabled: Boolean(identityId),
    queryKey: identitiesKeys.getIdentityUniversalAuthClientSecrets(identityId),
    queryFn: async () => {
      const {
        data: { clientSecretData }
      } = await apiRequest.get<{ clientSecretData: ClientSecretData[] }>(
        `/api/v1/auth/universal-auth/identities/${identityId}/client-secrets`
      );
      return clientSecretData;
    }
  });
};

export const useGetIdentityGcpAuth = (identityId: string) => {
  return useQuery({
    enabled: Boolean(identityId),
    queryKey: identitiesKeys.getIdentityGcpAuth(identityId),
    queryFn: async () => {
      const {
        data: { identityGcpAuth }
      } = await apiRequest.get<{ identityGcpAuth: IdentityGcpAuth }>(
        `/api/v1/auth/gcp-auth/identities/${identityId}`
      );
      return identityGcpAuth;
    }
  });
};

export const useGetIdentityAwsAuth = (identityId: string) => {
  return useQuery({
    enabled: Boolean(identityId),
    queryKey: identitiesKeys.getIdentityAwsAuth(identityId),
    queryFn: async () => {
      const {
        data: { identityAwsAuth }
      } = await apiRequest.get<{ identityAwsAuth: IdentityAwsAuth }>(
        `/api/v1/auth/aws-auth/identities/${identityId}`
      );
      return identityAwsAuth;
    }
  });
};

<<<<<<< HEAD
export const useGetIdentityAzureAuth = (identityId: string) => {
  return useQuery({
    enabled: Boolean(identityId),
    queryKey: identitiesKeys.getIdentityAzureAuth(identityId),
    queryFn: async () => {
      const {
        data: { identityAzureAuth }
      } = await apiRequest.get<{ identityAzureAuth: IdentityAzureAuth }>(
        `/api/v1/auth/azure-auth/identities/${identityId}`
      );
      return identityAzureAuth;
=======
export const useGetIdentityKubernetesAuth = (identityId: string) => {
  return useQuery({
    enabled: Boolean(identityId),
    queryKey: identitiesKeys.getIdentityKubernetesAuth(identityId),
    queryFn: async () => {
      const {
        data: { identityKubernetesAuth }
      } = await apiRequest.get<{ identityKubernetesAuth: IdentityKubernetesAuth }>(
        `/api/v1/auth/kubernetes-auth/identities/${identityId}`
      );
      return identityKubernetesAuth;
>>>>>>> 7e2147f1
    }
  });
};<|MERGE_RESOLUTION|>--- conflicted
+++ resolved
@@ -5,16 +5,10 @@
 import {
   ClientSecretData,
   IdentityAwsAuth,
-<<<<<<< HEAD
   IdentityAzureAuth,
   IdentityGcpAuth,
+  IdentityKubernetesAuth,
   IdentityUniversalAuth} from "./types";
-=======
-  IdentityGcpAuth,
-  IdentityKubernetesAuth,
-  IdentityUniversalAuth
-} from "./types";
->>>>>>> 7e2147f1
 
 export const identitiesKeys = {
   getIdentityUniversalAuth: (identityId: string) =>
@@ -88,7 +82,6 @@
   });
 };
 
-<<<<<<< HEAD
 export const useGetIdentityAzureAuth = (identityId: string) => {
   return useQuery({
     enabled: Boolean(identityId),
@@ -100,7 +93,10 @@
         `/api/v1/auth/azure-auth/identities/${identityId}`
       );
       return identityAzureAuth;
-=======
+    }
+  });
+};
+
 export const useGetIdentityKubernetesAuth = (identityId: string) => {
   return useQuery({
     enabled: Boolean(identityId),
@@ -112,7 +108,6 @@
         `/api/v1/auth/kubernetes-auth/identities/${identityId}`
       );
       return identityKubernetesAuth;
->>>>>>> 7e2147f1
     }
   });
 };