--- conflicted
+++ resolved
@@ -195,13 +195,45 @@
   }[];
 };
 
-<<<<<<< HEAD
 export type IdentityAzureAuth = {
   identityId: string;
   tenantId: string;
   resource: string;
   allowedServicePrincipalIds: string;
-=======
+  accessTokenTTL: number;
+  accessTokenMaxTTL: number;
+  accessTokenNumUsesLimit: number;
+  accessTokenTrustedIps: IdentityTrustedIp[];
+};
+
+export type AddIdentityAzureAuthDTO = {
+  organizationId: string;
+  identityId: string;
+  tenantId: string;
+  resource: string;
+  allowedServicePrincipalIds: string;
+  accessTokenTTL: number;
+  accessTokenMaxTTL: number;
+  accessTokenNumUsesLimit: number;
+  accessTokenTrustedIps: {
+    ipAddress: string;
+  }[];
+};
+
+export type UpdateIdentityAzureAuthDTO = {
+  organizationId: string;
+  identityId: string;
+  tenantId?: string;
+  resource?: string;
+  allowedServicePrincipalIds?: string;
+  accessTokenTTL?: number;
+  accessTokenMaxTTL?: number;
+  accessTokenNumUsesLimit?: number;
+  accessTokenTrustedIps?: {
+    ipAddress: string;
+  }[];
+};
+
 export type IdentityKubernetesAuth = {
   identityId: string;
   kubernetesHost: string;
@@ -210,21 +242,12 @@
   allowedNames: string;
   allowedAudience: string;
   caCert: string;
->>>>>>> 7e2147f1
-  accessTokenTTL: number;
-  accessTokenMaxTTL: number;
-  accessTokenNumUsesLimit: number;
-  accessTokenTrustedIps: IdentityTrustedIp[];
-};
-
-<<<<<<< HEAD
-export type AddIdentityAzureAuthDTO = {
-  organizationId: string;
-  identityId: string;
-  tenantId: string;
-  resource: string;
-  allowedServicePrincipalIds: string;
-=======
+  accessTokenTTL: number;
+  accessTokenMaxTTL: number;
+  accessTokenNumUsesLimit: number;
+  accessTokenTrustedIps: IdentityTrustedIp[];
+};
+
 export type AddIdentityKubernetesAuthDTO = {
   organizationId: string;
   identityId: string;
@@ -234,23 +257,14 @@
   allowedNames: string;
   allowedAudience: string;
   caCert: string;
->>>>>>> 7e2147f1
-  accessTokenTTL: number;
-  accessTokenMaxTTL: number;
-  accessTokenNumUsesLimit: number;
-  accessTokenTrustedIps: {
-    ipAddress: string;
-  }[];
-};
-
-<<<<<<< HEAD
-export type UpdateIdentityAzureAuthDTO = {
-  organizationId: string;
-  identityId: string;
-  tenantId?: string;
-  resource?: string;
-  allowedServicePrincipalIds?: string;
-=======
+  accessTokenTTL: number;
+  accessTokenMaxTTL: number;
+  accessTokenNumUsesLimit: number;
+  accessTokenTrustedIps: {
+    ipAddress: string;
+  }[];
+};
+
 export type UpdateIdentityKubernetesAuthDTO = {
   organizationId: string;
   identityId: string;
@@ -260,7 +274,6 @@
   allowedNames?: string;
   allowedAudience?: string;
   caCert?: string;
->>>>>>> 7e2147f1
   accessTokenTTL?: number;
   accessTokenMaxTTL?: number;
   accessTokenNumUsesLimit?: number;
