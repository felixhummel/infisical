/*
Copyright (c) 2023 Infisical Inc.
*/
package cmd

import (
	"crypto/sha256"
	"encoding/base64"
	"fmt"
	"os"
	"regexp"
	"sort"
	"strings"
	"unicode"

	"github.com/Infisical/infisical-merge/packages/api"
	"github.com/Infisical/infisical-merge/packages/crypto"
	"github.com/Infisical/infisical-merge/packages/models"
	"github.com/Infisical/infisical-merge/packages/util"
	"github.com/Infisical/infisical-merge/packages/visualize"
	"github.com/go-resty/resty/v2"
	"github.com/posthog/posthog-go"
	"github.com/rs/zerolog/log"
	"github.com/spf13/cobra"
)

var secretsCmd = &cobra.Command{
	Example:               `infisical secrets`,
	Short:                 "Used to create, read update and delete secrets",
	Use:                   "secrets",
	DisableFlagsInUseLine: true,
	Args:                  cobra.NoArgs,
	Run: func(cmd *cobra.Command, args []string) {
		environmentName, _ := cmd.Flags().GetString("env")
		if !cmd.Flags().Changed("env") {
			environmentFromWorkspace := util.GetEnvFromWorkspaceFile()
			if environmentFromWorkspace != "" {
				environmentName = environmentFromWorkspace
			}
		}

		token, err := util.GetInfisicalToken(cmd)
		if err != nil {
			util.HandleError(err, "Unable to parse flag")
		}

		projectId, err := cmd.Flags().GetString("projectId")
		if err != nil {
			util.HandleError(err, "Unable to parse flag")
		}

		secretsPath, err := cmd.Flags().GetString("path")
		if err != nil {
			util.HandleError(err, "Unable to parse flag")
		}

		shouldExpandSecrets, err := cmd.Flags().GetBool("expand")
		if err != nil {
			util.HandleError(err)
		}

		includeImports, err := cmd.Flags().GetBool("include-imports")
		if err != nil {
			util.HandleError(err)
		}

		recursive, err := cmd.Flags().GetBool("recursive")
		if err != nil {
			util.HandleError(err)
		}

		tagSlugs, err := cmd.Flags().GetString("tags")
		if err != nil {
			util.HandleError(err, "Unable to parse flag")
		}

		secretOverriding, err := cmd.Flags().GetBool("secret-overriding")
		if err != nil {
			util.HandleError(err, "Unable to parse flag")
		}

<<<<<<< HEAD
		plainOutput, err := cmd.Flags().GetBool("plain")
		if err != nil {
			util.HandleError(err, "Unable to parse flag")
		}

		secrets, err := util.GetAllEnvironmentVariables(models.GetAllSecretsParameters{Environment: environmentName, InfisicalToken: infisicalToken, TagSlugs: tagSlugs, SecretsPath: secretsPath, IncludeImport: includeImports}, "")
=======
		request := models.GetAllSecretsParameters{
			Environment:   environmentName,
			WorkspaceId:   projectId,
			TagSlugs:      tagSlugs,
			SecretsPath:   secretsPath,
			IncludeImport: includeImports,
			Recursive:     recursive,
		}

		if token != nil && token.Type == util.SERVICE_TOKEN_IDENTIFIER {
			request.InfisicalToken = token.Token
		} else if token != nil && token.Type == util.UNIVERSAL_AUTH_TOKEN_IDENTIFIER {
			request.UniversalAuthAccessToken = token.Token
		}

		secrets, err := util.GetAllEnvironmentVariables(request, "")
>>>>>>> e9c5b7f8
		if err != nil {
			util.HandleError(err)
		}

		if secretOverriding {
			secrets = util.OverrideSecrets(secrets, util.SECRET_TYPE_PERSONAL)
		} else {
			secrets = util.OverrideSecrets(secrets, util.SECRET_TYPE_SHARED)
		}

		if shouldExpandSecrets {

			authParams := models.ExpandSecretsAuthentication{}
			if token != nil && token.Type == util.SERVICE_TOKEN_IDENTIFIER {
				authParams.InfisicalToken = token.Token
			} else if token != nil && token.Type == util.UNIVERSAL_AUTH_TOKEN_IDENTIFIER {
				authParams.UniversalAuthAccessToken = token.Token
			}

			secrets = util.ExpandSecrets(secrets, authParams, "")
		}

<<<<<<< HEAD
		if plainOutput {
			for _, secret := range secrets {
				fmt.Println(secret.Value)
			}
		} else {
			visualize.PrintAllSecretDetails(secrets)
		}

=======
		// Sort the secrets by key so we can create a consistent output
		secrets = util.SortSecretsByKeys(secrets)

		visualize.PrintAllSecretDetails(secrets)
>>>>>>> e9c5b7f8
		Telemetry.CaptureEvent("cli-command:secrets", posthog.NewProperties().Set("secretCount", len(secrets)).Set("version", util.CLI_VERSION))
	},
}

var secretsGetCmd = &cobra.Command{
	Example:               `secrets get <secret name A> <secret name B>..."`,
	Short:                 "Used to retrieve secrets by name",
	Use:                   "get [secrets]",
	DisableFlagsInUseLine: true,
	Args:                  cobra.MinimumNArgs(1),
	Run:                   getSecretsByNames,
}

var secretsGenerateExampleEnvCmd = &cobra.Command{
	Example:               `secrets generate-example-env > .example-env`,
	Short:                 "Used to generate a example .env file",
	Use:                   "generate-example-env",
	DisableFlagsInUseLine: true,
	Args:                  cobra.NoArgs,
	Run:                   generateExampleEnv,
}

var secretsSetCmd = &cobra.Command{
	Example:               `secrets set <secretName=secretValue> <secretName=secretValue>..."`,
	Short:                 "Used set secrets",
	Use:                   "set [secrets]",
	DisableFlagsInUseLine: true,
	Args:                  cobra.MinimumNArgs(1),
	Run: func(cmd *cobra.Command, args []string) {
		util.RequireLocalWorkspaceFile()

		environmentName, _ := cmd.Flags().GetString("env")
		if !cmd.Flags().Changed("env") {
			environmentFromWorkspace := util.GetEnvFromWorkspaceFile()
			if environmentFromWorkspace != "" {
				environmentName = environmentFromWorkspace
			}
		}

		secretsPath, err := cmd.Flags().GetString("path")
		if err != nil {
			util.HandleError(err, "Unable to parse flag")
		}

		workspaceFile, err := util.GetWorkSpaceFromFile()
		if err != nil {
			util.HandleError(err, "Unable to get your local config details")
		}

		loggedInUserDetails, err := util.GetCurrentLoggedInUserDetails()
		if err != nil {
			util.HandleError(err, "Unable to authenticate")
		}

		if loggedInUserDetails.LoginExpired {
			util.PrintErrorMessageAndExit("Your login session has expired, please run [infisical login] and try again")
		}

		httpClient := resty.New().
			SetAuthToken(loggedInUserDetails.UserCredentials.JTWToken).
			SetHeader("Accept", "application/json")

		request := api.GetEncryptedWorkspaceKeyRequest{
			WorkspaceId: workspaceFile.WorkspaceId,
		}

		workspaceKeyResponse, err := api.CallGetEncryptedWorkspaceKey(httpClient, request)
		if err != nil {
			util.HandleError(err, "unable to get your encrypted workspace key")
		}

		encryptedWorkspaceKey, _ := base64.StdEncoding.DecodeString(workspaceKeyResponse.EncryptedKey)
		encryptedWorkspaceKeySenderPublicKey, _ := base64.StdEncoding.DecodeString(workspaceKeyResponse.Sender.PublicKey)
		encryptedWorkspaceKeyNonce, _ := base64.StdEncoding.DecodeString(workspaceKeyResponse.Nonce)
		currentUsersPrivateKey, _ := base64.StdEncoding.DecodeString(loggedInUserDetails.UserCredentials.PrivateKey)

		if len(currentUsersPrivateKey) == 0 || len(encryptedWorkspaceKeySenderPublicKey) == 0 {
			log.Debug().Msgf("Missing credentials for generating plainTextEncryptionKey: [currentUsersPrivateKey=%s] [encryptedWorkspaceKeySenderPublicKey=%s]", currentUsersPrivateKey, encryptedWorkspaceKeySenderPublicKey)
			util.PrintErrorMessageAndExit("Some required user credentials are missing to generate your [plainTextEncryptionKey]. Please run [infisical login] then try again")
		}

		// decrypt workspace key
		plainTextEncryptionKey := crypto.DecryptAsymmetric(encryptedWorkspaceKey, encryptedWorkspaceKeyNonce, encryptedWorkspaceKeySenderPublicKey, currentUsersPrivateKey)

		infisicalTokenEnv := os.Getenv(util.INFISICAL_TOKEN_NAME)

		// pull current secrets
		secrets, err := util.GetAllEnvironmentVariables(models.GetAllSecretsParameters{Environment: environmentName, SecretsPath: secretsPath, InfisicalToken: infisicalTokenEnv}, "")
		if err != nil {
			util.HandleError(err, "unable to retrieve secrets")
		}

		type SecretSetOperation struct {
			SecretKey       string
			SecretValue     string
			SecretOperation string
		}

		secretsToCreate := []api.Secret{}
		secretsToModify := []api.Secret{}
		secretOperations := []SecretSetOperation{}

		secretByKey := getSecretsByKeys(secrets)

		for _, arg := range args {
			splitKeyValueFromArg := strings.SplitN(arg, "=", 2)
			if splitKeyValueFromArg[0] == "" || splitKeyValueFromArg[1] == "" {
				util.PrintErrorMessageAndExit("ensure that each secret has a none empty key and value. Modify the input and try again")
			}

			if unicode.IsNumber(rune(splitKeyValueFromArg[0][0])) {
				util.PrintErrorMessageAndExit("keys of secrets cannot start with a number. Modify the key name(s) and try again")
			}

			// Key and value from argument
			key := splitKeyValueFromArg[0]
			value := splitKeyValueFromArg[1]

			hashedKey := fmt.Sprintf("%x", sha256.Sum256([]byte(key)))
			encryptedKey, err := crypto.EncryptSymmetric([]byte(key), []byte(plainTextEncryptionKey))
			if err != nil {
				util.HandleError(err, "unable to encrypt your secrets")
			}

			hashedValue := fmt.Sprintf("%x", sha256.Sum256([]byte(value)))
			encryptedValue, err := crypto.EncryptSymmetric([]byte(value), []byte(plainTextEncryptionKey))
			if err != nil {
				util.HandleError(err, "unable to encrypt your secrets")
			}

			if existingSecret, ok := secretByKey[key]; ok {
				// case: secret exists in project so it needs to be modified
				encryptedSecretDetails := api.Secret{
					ID:                    existingSecret.ID,
					SecretValueCiphertext: base64.StdEncoding.EncodeToString(encryptedValue.CipherText),
					SecretValueIV:         base64.StdEncoding.EncodeToString(encryptedValue.Nonce),
					SecretValueTag:        base64.StdEncoding.EncodeToString(encryptedValue.AuthTag),
					SecretValueHash:       hashedValue,
					PlainTextKey:          key,
					Type:                  existingSecret.Type,
				}

				// Only add to modifications if the value is different
				if existingSecret.Value != value {
					secretsToModify = append(secretsToModify, encryptedSecretDetails)
					secretOperations = append(secretOperations, SecretSetOperation{
						SecretKey:       key,
						SecretValue:     value,
						SecretOperation: "SECRET VALUE MODIFIED",
					})
				} else {
					// Current value is same as exisitng so no change
					secretOperations = append(secretOperations, SecretSetOperation{
						SecretKey:       key,
						SecretValue:     value,
						SecretOperation: "SECRET VALUE UNCHANGED",
					})
				}

			} else {
				// case: secret doesn't exist in project so it needs to be created
				encryptedSecretDetails := api.Secret{
					SecretKeyCiphertext:   base64.StdEncoding.EncodeToString(encryptedKey.CipherText),
					SecretKeyIV:           base64.StdEncoding.EncodeToString(encryptedKey.Nonce),
					SecretKeyTag:          base64.StdEncoding.EncodeToString(encryptedKey.AuthTag),
					SecretKeyHash:         hashedKey,
					SecretValueCiphertext: base64.StdEncoding.EncodeToString(encryptedValue.CipherText),
					SecretValueIV:         base64.StdEncoding.EncodeToString(encryptedValue.Nonce),
					SecretValueTag:        base64.StdEncoding.EncodeToString(encryptedValue.AuthTag),
					SecretValueHash:       hashedValue,
					Type:                  util.SECRET_TYPE_SHARED,
					PlainTextKey:          key,
				}
				secretsToCreate = append(secretsToCreate, encryptedSecretDetails)
				secretOperations = append(secretOperations, SecretSetOperation{
					SecretKey:       key,
					SecretValue:     value,
					SecretOperation: "SECRET CREATED",
				})
			}
		}

		for _, secret := range secretsToCreate {
			createSecretRequest := api.CreateSecretV3Request{
				WorkspaceID:           workspaceFile.WorkspaceId,
				Environment:           environmentName,
				SecretName:            secret.PlainTextKey,
				SecretKeyCiphertext:   secret.SecretKeyCiphertext,
				SecretKeyIV:           secret.SecretKeyIV,
				SecretKeyTag:          secret.SecretKeyTag,
				SecretValueCiphertext: secret.SecretValueCiphertext,
				SecretValueIV:         secret.SecretValueIV,
				SecretValueTag:        secret.SecretValueTag,
				Type:                  secret.Type,
				SecretPath:            secretsPath,
			}

			err = api.CallCreateSecretsV3(httpClient, createSecretRequest)
			if err != nil {
				util.HandleError(err, "Unable to process new secret creations")
				return
			}
		}

		for _, secret := range secretsToModify {
			updateSecretRequest := api.UpdateSecretByNameV3Request{
				WorkspaceID:           workspaceFile.WorkspaceId,
				Environment:           environmentName,
				SecretValueCiphertext: secret.SecretValueCiphertext,
				SecretValueIV:         secret.SecretValueIV,
				SecretValueTag:        secret.SecretValueTag,
				Type:                  secret.Type,
				SecretPath:            secretsPath,
			}

			err = api.CallUpdateSecretsV3(httpClient, updateSecretRequest, secret.PlainTextKey)
			if err != nil {
				util.HandleError(err, "Unable to process secret update request")
				return
			}
		}

		// Print secret operations
		headers := [...]string{"SECRET NAME", "SECRET VALUE", "STATUS"}
		rows := [][3]string{}
		for _, secretOperation := range secretOperations {
			rows = append(rows, [...]string{secretOperation.SecretKey, secretOperation.SecretValue, secretOperation.SecretOperation})
		}

		visualize.Table(headers, rows)

		Telemetry.CaptureEvent("cli-command:secrets set", posthog.NewProperties().Set("version", util.CLI_VERSION))
	},
}

var secretsDeleteCmd = &cobra.Command{
	Example:               `secrets delete <secret name A> <secret name B>..."`,
	Short:                 "Used to delete secrets by name",
	Use:                   "delete [secrets]",
	DisableFlagsInUseLine: true,
	Args:                  cobra.MinimumNArgs(1),
	Run: func(cmd *cobra.Command, args []string) {
		environmentName, _ := cmd.Flags().GetString("env")
		if !cmd.Flags().Changed("env") {
			environmentFromWorkspace := util.GetEnvFromWorkspaceFile()
			if environmentFromWorkspace != "" {
				environmentName = environmentFromWorkspace
			}
		}

		secretsPath, err := cmd.Flags().GetString("path")
		if err != nil {
			util.HandleError(err, "Unable to parse flag")
		}

		secretType, err := cmd.Flags().GetString("type")
		if err != nil {
			util.HandleError(err, "Unable to parse flag")
		}

		loggedInUserDetails, err := util.GetCurrentLoggedInUserDetails()
		if err != nil {
			util.HandleError(err, "Unable to authenticate")
		}

		if loggedInUserDetails.LoginExpired {
			util.PrintErrorMessageAndExit("Your login session has expired, please run [infisical login] and try again")
		}

		workspaceFile, err := util.GetWorkSpaceFromFile()
		if err != nil {
			util.HandleError(err, "Unable to get local project details")
		}

		for _, secretName := range args {
			request := api.DeleteSecretV3Request{
				WorkspaceId: workspaceFile.WorkspaceId,
				Environment: environmentName,
				SecretName:  secretName,
				Type:        secretType,
				SecretPath:  secretsPath,
			}

			httpClient := resty.New().
				SetAuthToken(loggedInUserDetails.UserCredentials.JTWToken).
				SetHeader("Accept", "application/json")

			err = api.CallDeleteSecretsV3(httpClient, request)
			if err != nil {
				util.HandleError(err, "Unable to complete your delete request")
			}
		}

		fmt.Printf("secret name(s) [%v] have been deleted from your project \n", strings.Join(args, ", "))

		Telemetry.CaptureEvent("cli-command:secrets delete", posthog.NewProperties().Set("secretCount", len(args)).Set("version", util.CLI_VERSION))
	},
}

func getSecretsByNames(cmd *cobra.Command, args []string) {
	environmentName, _ := cmd.Flags().GetString("env")
	if !cmd.Flags().Changed("env") {
		environmentFromWorkspace := util.GetEnvFromWorkspaceFile()
		if environmentFromWorkspace != "" {
			environmentName = environmentFromWorkspace
		}
	}

	token, err := util.GetInfisicalToken(cmd)
	if err != nil {
		util.HandleError(err, "Unable to parse flag")
	}

	shouldExpand, err := cmd.Flags().GetBool("expand")
	if err != nil {
		util.HandleError(err, "Unable to parse flag")
	}

	tagSlugs, err := cmd.Flags().GetString("tags")
	if err != nil {
		util.HandleError(err, "Unable to parse flag")
	}

	projectId, err := cmd.Flags().GetString("projectId")
	if err != nil {
		util.HandleError(err, "Unable to parse flag")
	}

	secretsPath, err := cmd.Flags().GetString("path")
	if err != nil {
		util.HandleError(err, "Unable to parse path flag")
	}

<<<<<<< HEAD
	plainOutput, err := cmd.Flags().GetBool("plain")
	if err != nil {
		util.HandleError(err, "Unable to parse flag")
	}

	includeImports, err := cmd.Flags().GetBool("include-imports")
	if err != nil {
		util.HandleError(err, "Unable to parse flag")
	}

	shouldExpandSecrets, err := cmd.Flags().GetBool("expand")
	if err != nil {
		util.HandleError(err)
	}

	secrets, err := util.GetAllEnvironmentVariables(models.GetAllSecretsParameters{Environment: environmentName, InfisicalToken: infisicalToken, TagSlugs: tagSlugs, SecretsPath: secretsPath, IncludeImport: includeImports}, "")
=======
	recursive, err := cmd.Flags().GetBool("recursive")
	if err != nil {
		util.HandleError(err, "Unable to parse recursive flag")
	}

	showOnlyValue, err := cmd.Flags().GetBool("raw-value")
	if err != nil {
		util.HandleError(err, "Unable to parse path flag")
	}

	request := models.GetAllSecretsParameters{
		Environment:   environmentName,
		WorkspaceId:   projectId,
		TagSlugs:      tagSlugs,
		SecretsPath:   secretsPath,
		IncludeImport: true,
		Recursive:     recursive,
	}

	if token != nil && token.Type == util.SERVICE_TOKEN_IDENTIFIER {
		request.InfisicalToken = token.Token
	} else if token != nil && token.Type == util.UNIVERSAL_AUTH_TOKEN_IDENTIFIER {
		request.UniversalAuthAccessToken = token.Token
	}

	secrets, err := util.GetAllEnvironmentVariables(request, "")
>>>>>>> e9c5b7f8
	if err != nil {
		util.HandleError(err, "To fetch all secrets")
	}

<<<<<<< HEAD
	if shouldExpandSecrets {
		secrets = util.ExpandSecrets(secrets, infisicalToken, "")
=======
	if shouldExpand {
		authParams := models.ExpandSecretsAuthentication{}
		if token != nil && token.Type == util.SERVICE_TOKEN_IDENTIFIER {
			authParams.InfisicalToken = token.Token
		} else if token != nil && token.Type == util.UNIVERSAL_AUTH_TOKEN_IDENTIFIER {
			authParams.UniversalAuthAccessToken = token.Token
		}

		secrets = util.ExpandSecrets(secrets, authParams, "")
>>>>>>> e9c5b7f8
	}

	requestedSecrets := []models.SingleEnvironmentVariable{}

	secretsMap := getSecretsByKeys(secrets)

	for _, secretKeyFromArg := range args {
		if value, ok := secretsMap[secretKeyFromArg]; ok {
			requestedSecrets = append(requestedSecrets, value)
		} else {
			requestedSecrets = append(requestedSecrets, models.SingleEnvironmentVariable{
				Key:   secretKeyFromArg,
				Type:  "*not found*",
				Value: "*not found*",
			})
		}
	}

<<<<<<< HEAD
	if plainOutput {
		for _, secret := range requestedSecrets {
			fmt.Println(secret.Value)
		}
=======
	if showOnlyValue && len(requestedSecrets) > 1 {
		util.PrintErrorMessageAndExit("--raw-value only works with one secret.")
	}

	if showOnlyValue {
		fmt.Printf(requestedSecrets[0].Value)
>>>>>>> e9c5b7f8
	} else {
		visualize.PrintAllSecretDetails(requestedSecrets)
	}
	Telemetry.CaptureEvent("cli-command:secrets get", posthog.NewProperties().Set("secretCount", len(secrets)).Set("version", util.CLI_VERSION))
}

func generateExampleEnv(cmd *cobra.Command, args []string) {
	environmentName, _ := cmd.Flags().GetString("env")
	if !cmd.Flags().Changed("env") {
		environmentFromWorkspace := util.GetEnvFromWorkspaceFile()
		if environmentFromWorkspace != "" {
			environmentName = environmentFromWorkspace
		}
	}

	secretsPath, err := cmd.Flags().GetString("path")
	if err != nil {
		util.HandleError(err, "Unable to parse flag")
	}

	token, err := util.GetInfisicalToken(cmd)
	if err != nil {
		util.HandleError(err, "Unable to parse flag")
	}

	projectId, err := cmd.Flags().GetString("projectId")
	if err != nil {
		util.HandleError(err, "Unable to parse flag")
	}

	tagSlugs, err := cmd.Flags().GetString("tags")
	if err != nil {
		util.HandleError(err, "Unable to parse flag")
	}

	request := models.GetAllSecretsParameters{
		Environment:   environmentName,
		WorkspaceId:   projectId,
		TagSlugs:      tagSlugs,
		SecretsPath:   secretsPath,
		IncludeImport: true,
	}

	if token != nil && token.Type == util.SERVICE_TOKEN_IDENTIFIER {
		request.InfisicalToken = token.Token
	} else if token != nil && token.Type == util.UNIVERSAL_AUTH_TOKEN_IDENTIFIER {
		request.UniversalAuthAccessToken = token.Token
	}

	secrets, err := util.GetAllEnvironmentVariables(request, "")
	if err != nil {
		util.HandleError(err, "To fetch all secrets")
	}

	tagsHashToSecretKey := make(map[string]int)
	slugsToFilerBy := make(map[string]int)

	for _, slug := range strings.Split(tagSlugs, ",") {
		slugsToFilerBy[slug] = 1
	}

	type TagsAndSecrets struct {
		Secrets []models.SingleEnvironmentVariable
		Tags    []struct {
			ID        string `json:"_id"`
			Name      string `json:"name"`
			Slug      string `json:"slug"`
			Workspace string `json:"workspace"`
		}
	}

	// sort secrets by associated tags (most number of tags to least tags)
	sort.Slice(secrets, func(i, j int) bool {
		return len(secrets[i].Tags) > len(secrets[j].Tags)
	})

	for i, secret := range secrets {
		filteredTag := []struct {
			ID        string "json:\"_id\""
			Name      string "json:\"name\""
			Slug      string "json:\"slug\""
			Workspace string "json:\"workspace\""
		}{}

		for _, secretTag := range secret.Tags {
			_, exists := slugsToFilerBy[secretTag.Slug]
			if !exists {
				filteredTag = append(filteredTag, secretTag)
			}
		}

		secret.Tags = filteredTag
		secrets[i] = secret
	}

	for _, secret := range secrets {
		listOfTagSlugs := []string{}

		for _, tag := range secret.Tags {
			listOfTagSlugs = append(listOfTagSlugs, tag.Slug)
		}
		sort.Strings(listOfTagSlugs)

		tagsHash := util.GetHashFromStringList(listOfTagSlugs)

		tagsHashToSecretKey[tagsHash] += 1
	}

	finalTagHashToSecretKey := make(map[string]TagsAndSecrets)

	for _, secret := range secrets {
		listOfTagSlugs := []string{}
		for _, tag := range secret.Tags {
			listOfTagSlugs = append(listOfTagSlugs, tag.Slug)
		}

		// sort the slug so we get the same hash each time
		sort.Strings(listOfTagSlugs)

		tagsHash := util.GetHashFromStringList(listOfTagSlugs)
		occurrence, exists := tagsHashToSecretKey[tagsHash]
		if exists && occurrence > 0 {

			value, exists2 := finalTagHashToSecretKey[tagsHash]
			allSecretsForTags := append(value.Secrets, secret)

			// sort the the secrets by keys so that they can later be sorted by the first item in the secrets array
			sort.Slice(allSecretsForTags, func(i, j int) bool {
				return allSecretsForTags[i].Key < allSecretsForTags[j].Key
			})

			if exists2 {
				finalTagHashToSecretKey[tagsHash] = TagsAndSecrets{
					Tags:    secret.Tags,
					Secrets: allSecretsForTags,
				}
			} else {
				finalTagHashToSecretKey[tagsHash] = TagsAndSecrets{
					Tags:    secret.Tags,
					Secrets: []models.SingleEnvironmentVariable{secret},
				}
			}

			tagsHashToSecretKey[tagsHash] -= 1
		}
	}

	// sort the fianl result by secret key fo consistent print order
	listOfsecretDetails := make([]TagsAndSecrets, 0, len(finalTagHashToSecretKey))
	for _, secretDetails := range finalTagHashToSecretKey {
		listOfsecretDetails = append(listOfsecretDetails, secretDetails)
	}

	// sort the order of the headings by the order of the secrets
	sort.Slice(listOfsecretDetails, func(i, j int) bool {
		return len(listOfsecretDetails[i].Tags) < len(listOfsecretDetails[j].Tags)
	})

	tableOfContents := []string{}
	fullyGeneratedDocuments := []string{}
	for _, secretDetails := range listOfsecretDetails {
		listOfKeyValue := []string{}

		for _, secret := range secretDetails.Secrets {
			re := regexp.MustCompile(`(?s)(.*)DEFAULT:(.*)`)
			match := re.FindStringSubmatch(secret.Comment)
			defaultValue := ""
			comment := secret.Comment

			// Case: Only has default value
			if len(match) == 2 {
				defaultValue = strings.TrimSpace(match[1])
			}

			// Case: has a comment and a default value
			if len(match) == 3 {
				comment = match[1]
				defaultValue = match[2]
			}

			row := ""
			if comment != "" {
				comment = addHash(comment)
				row = fmt.Sprintf("%s \n%s=%s", strings.TrimSpace(comment), strings.TrimSpace(secret.Key), strings.TrimSpace(defaultValue))
			} else {
				row = fmt.Sprintf("%s=%s", strings.TrimSpace(secret.Key), strings.TrimSpace(defaultValue))
			}

			// each secret row to be added to the file
			listOfKeyValue = append(listOfKeyValue, row)
		}

		listOfTagNames := []string{}
		for _, tag := range secretDetails.Tags {
			listOfTagNames = append(listOfTagNames, tag.Name)
		}

		heading := CenterString(strings.Join(listOfTagNames, " & "), 80)

		if len(listOfTagNames) == 0 {
			fullyGeneratedDocuments = append(fullyGeneratedDocuments, fmt.Sprintf("\n%s \n", strings.Join(listOfKeyValue, "\n")))
		} else {
			fullyGeneratedDocuments = append(fullyGeneratedDocuments, fmt.Sprintf("\n\n\n%s \n%s \n", heading, strings.Join(listOfKeyValue, "\n")))
			tableOfContents = append(tableOfContents, strings.ToUpper(strings.Join(listOfTagNames, " & ")))
		}
	}

	dashedList := []string{}
	for _, item := range tableOfContents {
		dashedList = append(dashedList, fmt.Sprintf("# - %s \n", item))
	}
	if len(dashedList) > 0 {
		fmt.Println(CenterString("TABLE OF CONTENTS", 80))
		fmt.Println(strings.Join(dashedList, ""))
	}
	fmt.Println(strings.Join(fullyGeneratedDocuments, ""))

	Telemetry.CaptureEvent("cli-command:generate-example-env", posthog.NewProperties().Set("secretCount", len(secrets)).Set("version", util.CLI_VERSION))
}

func CenterString(s string, numStars int) string {
	stars := strings.Repeat("*", numStars)
	padding := (numStars - len(s)) / 2
	cenetredTextWithStar := stars[:padding] + " " + s + " " + stars[padding:]

	hashes := strings.Repeat("#", len(cenetredTextWithStar)+2)
	return fmt.Sprintf("%s \n# %s \n%s", hashes, cenetredTextWithStar, hashes)
}

func addHash(input string) string {
	lines := strings.Split(input, "\n")
	for i, line := range lines {
		lines[i] = "# " + line
	}
	return strings.Join(lines, "\n")
}

func getSecretsByKeys(secrets []models.SingleEnvironmentVariable) map[string]models.SingleEnvironmentVariable {
	secretMapByName := make(map[string]models.SingleEnvironmentVariable, len(secrets))

	for _, secret := range secrets {
		secretMapByName[secret.Key] = secret
	}

	return secretMapByName
}

func init() {
	secretsGenerateExampleEnvCmd.Flags().String("token", "", "Fetch secrets using the Infisical Token")
	secretsGenerateExampleEnvCmd.Flags().String("projectId", "", "manually set the projectId to fetch folders from for machine identity")
	secretsGenerateExampleEnvCmd.Flags().String("path", "/", "Fetch secrets from within a folder path")
	secretsCmd.AddCommand(secretsGenerateExampleEnvCmd)

	secretsGetCmd.Flags().String("token", "", "Fetch secrets using the Infisical Token")
	secretsGetCmd.Flags().String("projectId", "", "manually set the projectId to fetch folders from for machine identity")
	secretsGetCmd.Flags().String("path", "/", "get secrets within a folder path")
<<<<<<< HEAD
	secretsGetCmd.Flags().Bool("plain", false, "print values without formatting, one per line")
	secretsGetCmd.Flags().Bool("include-imports", true, "Imported linked secrets ")
	secretsGetCmd.Flags().Bool("expand", true, "Parse shell parameter expansions in your secrets, and process your referenced secrets")
=======
	secretsGetCmd.Flags().Bool("expand", true, "Parse shell parameter expansions in your secrets")
	secretsGetCmd.Flags().Bool("raw-value", false, "Returns only the value of secret, only works with one secret")
	secretsGetCmd.Flags().Bool("recursive", false, "Fetch secrets from all sub-folders")
	secretsCmd.AddCommand(secretsGetCmd)
>>>>>>> e9c5b7f8

	secretsCmd.Flags().Bool("secret-overriding", true, "Prioritizes personal secrets, if any, with the same name over shared secrets")
	secretsCmd.AddCommand(secretsSetCmd)
	secretsSetCmd.Flags().String("path", "/", "set secrets within a folder path")

	// Only supports logged in users (JWT auth)
	secretsSetCmd.PersistentPreRun = func(cmd *cobra.Command, args []string) {
		util.RequireLogin()
		util.RequireLocalWorkspaceFile()
	}

	secretsDeleteCmd.Flags().String("type", "personal", "the type of secret to delete: personal or shared  (default: personal)")
	secretsDeleteCmd.Flags().String("path", "/", "get secrets within a folder path")
	secretsCmd.AddCommand(secretsDeleteCmd)

	// Only supports logged in users (JWT auth)
	secretsDeleteCmd.PersistentPreRun = func(cmd *cobra.Command, args []string) {
		util.RequireLogin()
		util.RequireLocalWorkspaceFile()
	}

	// *** Folders sub command ***
	folderCmd.PersistentFlags().String("env", "dev", "Used to select the environment name on which actions should be taken on")

	// Add getCmd, createCmd and deleteCmd flags here
	getCmd.Flags().StringP("path", "p", "/", "The path from where folders should be fetched from")
	getCmd.Flags().String("token", "", "Fetch folders using the infisical token")
	getCmd.Flags().String("projectId", "", "manually set the projectId to fetch folders from for machine identity")
	folderCmd.AddCommand(getCmd)

	// Add createCmd flags here
	createCmd.Flags().StringP("path", "p", "/", "Path to where the folder should be created")
	createCmd.Flags().StringP("name", "n", "", "Name of the folder to be created in selected `--path`")
	folderCmd.AddCommand(createCmd)

	// Add deleteCmd flags here
	deleteCmd.Flags().StringP("path", "p", "/", "Path to the folder to be deleted")
	deleteCmd.Flags().StringP("name", "n", "", "Name of the folder to be deleted within selected `--path`")
	folderCmd.AddCommand(deleteCmd)

	secretsCmd.AddCommand(folderCmd)

	// ** End of folders sub command

	secretsCmd.Flags().String("token", "", "Fetch secrets using the Infisical Token")
	secretsCmd.Flags().String("projectId", "", "manually set the projectId to fetch folders from for machine identity")
	secretsCmd.PersistentFlags().String("env", "dev", "Used to select the environment name on which actions should be taken on")
	secretsCmd.Flags().Bool("expand", true, "Parse shell parameter expansions in your secrets, and process your referenced secrets")
	secretsCmd.Flags().Bool("include-imports", true, "Imported linked secrets ")
	secretsCmd.Flags().Bool("recursive", false, "Fetch secrets from all sub-folders")
	secretsCmd.PersistentFlags().StringP("tags", "t", "", "filter secrets by tag slugs")
	secretsCmd.Flags().String("path", "/", "get secrets within a folder path")
	secretsCmd.Flags().Bool("plain", false, "print values without formatting, one per line")
	rootCmd.AddCommand(secretsCmd)
}<|MERGE_RESOLUTION|>--- conflicted
+++ resolved
@@ -79,14 +79,11 @@
 			util.HandleError(err, "Unable to parse flag")
 		}
 
-<<<<<<< HEAD
 		plainOutput, err := cmd.Flags().GetBool("plain")
 		if err != nil {
 			util.HandleError(err, "Unable to parse flag")
 		}
 
-		secrets, err := util.GetAllEnvironmentVariables(models.GetAllSecretsParameters{Environment: environmentName, InfisicalToken: infisicalToken, TagSlugs: tagSlugs, SecretsPath: secretsPath, IncludeImport: includeImports}, "")
-=======
 		request := models.GetAllSecretsParameters{
 			Environment:   environmentName,
 			WorkspaceId:   projectId,
@@ -103,7 +100,6 @@
 		}
 
 		secrets, err := util.GetAllEnvironmentVariables(request, "")
->>>>>>> e9c5b7f8
 		if err != nil {
 			util.HandleError(err)
 		}
@@ -115,7 +111,6 @@
 		}
 
 		if shouldExpandSecrets {
-
 			authParams := models.ExpandSecretsAuthentication{}
 			if token != nil && token.Type == util.SERVICE_TOKEN_IDENTIFIER {
 				authParams.InfisicalToken = token.Token
@@ -126,7 +121,9 @@
 			secrets = util.ExpandSecrets(secrets, authParams, "")
 		}
 
-<<<<<<< HEAD
+		// Sort the secrets by key so we can create a consistent output
+		secrets = util.SortSecretsByKeys(secrets)
+
 		if plainOutput {
 			for _, secret := range secrets {
 				fmt.Println(secret.Value)
@@ -135,12 +132,6 @@
 			visualize.PrintAllSecretDetails(secrets)
 		}
 
-=======
-		// Sort the secrets by key so we can create a consistent output
-		secrets = util.SortSecretsByKeys(secrets)
-
-		visualize.PrintAllSecretDetails(secrets)
->>>>>>> e9c5b7f8
 		Telemetry.CaptureEvent("cli-command:secrets", posthog.NewProperties().Set("secretCount", len(secrets)).Set("version", util.CLI_VERSION))
 	},
 }
@@ -474,7 +465,17 @@
 		util.HandleError(err, "Unable to parse path flag")
 	}
 
-<<<<<<< HEAD
+	recursive, err := cmd.Flags().GetBool("recursive")
+	if err != nil {
+		util.HandleError(err, "Unable to parse recursive flag")
+	}
+
+	//deprecated (showOnlyValue) in favor of --plain
+	showOnlyValue, err := cmd.Flags().GetBool("raw-value")
+	if err != nil {
+		util.HandleError(err, "Unable to parse path flag")
+	}
+
 	plainOutput, err := cmd.Flags().GetBool("plain")
 	if err != nil {
 		util.HandleError(err, "Unable to parse flag")
@@ -483,23 +484,6 @@
 	includeImports, err := cmd.Flags().GetBool("include-imports")
 	if err != nil {
 		util.HandleError(err, "Unable to parse flag")
-	}
-
-	shouldExpandSecrets, err := cmd.Flags().GetBool("expand")
-	if err != nil {
-		util.HandleError(err)
-	}
-
-	secrets, err := util.GetAllEnvironmentVariables(models.GetAllSecretsParameters{Environment: environmentName, InfisicalToken: infisicalToken, TagSlugs: tagSlugs, SecretsPath: secretsPath, IncludeImport: includeImports}, "")
-=======
-	recursive, err := cmd.Flags().GetBool("recursive")
-	if err != nil {
-		util.HandleError(err, "Unable to parse recursive flag")
-	}
-
-	showOnlyValue, err := cmd.Flags().GetBool("raw-value")
-	if err != nil {
-		util.HandleError(err, "Unable to parse path flag")
 	}
 
 	request := models.GetAllSecretsParameters{
@@ -507,7 +491,7 @@
 		WorkspaceId:   projectId,
 		TagSlugs:      tagSlugs,
 		SecretsPath:   secretsPath,
-		IncludeImport: true,
+		IncludeImport: includeImports,
 		Recursive:     recursive,
 	}
 
@@ -518,15 +502,10 @@
 	}
 
 	secrets, err := util.GetAllEnvironmentVariables(request, "")
->>>>>>> e9c5b7f8
 	if err != nil {
 		util.HandleError(err, "To fetch all secrets")
 	}
 
-<<<<<<< HEAD
-	if shouldExpandSecrets {
-		secrets = util.ExpandSecrets(secrets, infisicalToken, "")
-=======
 	if shouldExpand {
 		authParams := models.ExpandSecretsAuthentication{}
 		if token != nil && token.Type == util.SERVICE_TOKEN_IDENTIFIER {
@@ -536,7 +515,6 @@
 		}
 
 		secrets = util.ExpandSecrets(secrets, authParams, "")
->>>>>>> e9c5b7f8
 	}
 
 	requestedSecrets := []models.SingleEnvironmentVariable{}
@@ -555,19 +533,21 @@
 		}
 	}
 
-<<<<<<< HEAD
 	if plainOutput {
 		for _, secret := range requestedSecrets {
 			fmt.Println(secret.Value)
 		}
-=======
+	} else {
+		visualize.PrintAllSecretDetails(requestedSecrets)
+	}
+
+	// deprecated (showOnlyValue)
 	if showOnlyValue && len(requestedSecrets) > 1 {
 		util.PrintErrorMessageAndExit("--raw-value only works with one secret.")
 	}
 
 	if showOnlyValue {
 		fmt.Printf(requestedSecrets[0].Value)
->>>>>>> e9c5b7f8
 	} else {
 		visualize.PrintAllSecretDetails(requestedSecrets)
 	}
@@ -824,17 +804,12 @@
 	secretsGetCmd.Flags().String("token", "", "Fetch secrets using the Infisical Token")
 	secretsGetCmd.Flags().String("projectId", "", "manually set the projectId to fetch folders from for machine identity")
 	secretsGetCmd.Flags().String("path", "/", "get secrets within a folder path")
-<<<<<<< HEAD
 	secretsGetCmd.Flags().Bool("plain", false, "print values without formatting, one per line")
+	secretsGetCmd.Flags().Bool("raw-value", false, "deprecated. Returns only the value of secret, only works with one secret. Use --plain instead")
 	secretsGetCmd.Flags().Bool("include-imports", true, "Imported linked secrets ")
 	secretsGetCmd.Flags().Bool("expand", true, "Parse shell parameter expansions in your secrets, and process your referenced secrets")
-=======
-	secretsGetCmd.Flags().Bool("expand", true, "Parse shell parameter expansions in your secrets")
-	secretsGetCmd.Flags().Bool("raw-value", false, "Returns only the value of secret, only works with one secret")
 	secretsGetCmd.Flags().Bool("recursive", false, "Fetch secrets from all sub-folders")
 	secretsCmd.AddCommand(secretsGetCmd)
->>>>>>> e9c5b7f8
-
 	secretsCmd.Flags().Bool("secret-overriding", true, "Prioritizes personal secrets, if any, with the same name over shared secrets")
 	secretsCmd.AddCommand(secretsSetCmd)
 	secretsSetCmd.Flags().String("path", "/", "set secrets within a folder path")
