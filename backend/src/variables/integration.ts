import {
<<<<<<< HEAD
  CLIENT_ID_HEROKU,
  CLIENT_ID_NETLIFY,
  CLIENT_ID_GITHUB,
  CLIENT_SLUG_VERCEL,
} from "../config";

// integrations
const INTEGRATION_HEROKU = "heroku";
const INTEGRATION_VERCEL = "vercel";
const INTEGRATION_NETLIFY = "netlify";
const INTEGRATION_GITHUB = "github";
const INTEGRATION_RENDER = "render";
const INTEGRATION_FLYIO = "flyio";
const INTEGRATION_CIRCLECI = "circleci";
const INTEGRATION_SET = new Set([
  INTEGRATION_HEROKU,
  INTEGRATION_VERCEL,
  INTEGRATION_NETLIFY,
  INTEGRATION_GITHUB,
  INTEGRATION_RENDER,
  INTEGRATION_FLYIO,
  INTEGRATION_CIRCLECI,
=======
    CLIENT_ID_AZURE,
    TENANT_ID_AZURE
} from '../config';
import {
    CLIENT_ID_HEROKU,
    CLIENT_ID_NETLIFY,
    CLIENT_ID_GITHUB,
    CLIENT_SLUG_VERCEL
} from '../config';

// integrations
const INTEGRATION_AZURE_KEY_VAULT = 'azure-key-vault';
const INTEGRATION_HEROKU = 'heroku';
const INTEGRATION_VERCEL = 'vercel';
const INTEGRATION_NETLIFY = 'netlify';
const INTEGRATION_GITHUB = 'github';
const INTEGRATION_RENDER = 'render';
const INTEGRATION_FLYIO = 'flyio';
const INTEGRATION_SET = new Set([
    INTEGRATION_AZURE_KEY_VAULT,
    INTEGRATION_HEROKU,
    INTEGRATION_VERCEL,
    INTEGRATION_NETLIFY,
    INTEGRATION_GITHUB,
    INTEGRATION_RENDER,
    INTEGRATION_FLYIO
>>>>>>> 6115a311
]);

// integration types
const INTEGRATION_OAUTH2 = "oauth2";

// integration oauth endpoints
<<<<<<< HEAD
const INTEGRATION_HEROKU_TOKEN_URL = "https://id.heroku.com/oauth/token";
=======
const INTEGRATION_AZURE_TOKEN_URL = `https://login.microsoftonline.com/${TENANT_ID_AZURE}/oauth2/v2.0/token`;
const INTEGRATION_HEROKU_TOKEN_URL = 'https://id.heroku.com/oauth/token';
>>>>>>> 6115a311
const INTEGRATION_VERCEL_TOKEN_URL =
  "https://api.vercel.com/v2/oauth/access_token";
const INTEGRATION_NETLIFY_TOKEN_URL = "https://api.netlify.com/oauth/token";
const INTEGRATION_GITHUB_TOKEN_URL =
  "https://github.com/login/oauth/access_token";

// integration apps endpoints
const INTEGRATION_HEROKU_API_URL = "https://api.heroku.com";
const INTEGRATION_VERCEL_API_URL = "https://api.vercel.com";
const INTEGRATION_NETLIFY_API_URL = "https://api.netlify.com";
const INTEGRATION_RENDER_API_URL = "https://api.render.com";
const INTEGRATION_FLYIO_API_URL = "https://api.fly.io/graphql";
const INTEGRATION_CIRCLECI_API_URL = "https://circleci.com/api";

const INTEGRATION_OPTIONS = [
<<<<<<< HEAD
  {
    name: "Heroku",
    slug: "heroku",
    image: "Heroku.png",
    isAvailable: true,
    type: "oauth",
    clientId: CLIENT_ID_HEROKU,
    docsLink: "",
  },
  {
    name: "Vercel",
    slug: "vercel",
    image: "Vercel.png",
    isAvailable: true,
    type: "oauth",
    clientId: "",
    clientSlug: CLIENT_SLUG_VERCEL,
    docsLink: "",
  },
  {
    name: "Netlify",
    slug: "netlify",
    image: "Netlify.png",
    isAvailable: true,
    type: "oauth",
    clientId: CLIENT_ID_NETLIFY,
    docsLink: "",
  },
  {
    name: "GitHub",
    slug: "github",
    image: "GitHub.png",
    isAvailable: true,
    type: "oauth",
    clientId: CLIENT_ID_GITHUB,
    docsLink: "",
  },
  {
    name: "Render",
    slug: "render",
    image: "Render.png",
    isAvailable: true,
    type: "pat",
    clientId: "",
    docsLink: "",
  },
  {
    name: "Fly.io",
    slug: "flyio",
    image: "Flyio.svg",
    isAvailable: true,
    type: "pat",
    clientId: "",
    docsLink: "",
  },
  {
    name: "Google Cloud Platform",
    slug: "gcp",
    image: "Google Cloud Platform.png",
    isAvailable: false,
    type: "",
    clientId: "",
    docsLink: "",
  },
  {
    name: "Amazon Web Services",
    slug: "aws",
    image: "Amazon Web Services.png",
    isAvailable: false,
    type: "",
    clientId: "",
    docsLink: "",
  },
  {
    name: "Microsoft Azure",
    slug: "azure",
    image: "Microsoft Azure.png",
    isAvailable: false,
    type: "",
    clientId: "",
    docsLink: "",
  },
  {
    name: "Travis CI",
    slug: "travisci",
    image: "Travis CI.png",
    isAvailable: false,
    type: "",
    clientId: "",
    docsLink: "",
  },
  {
    name: "Circle CI",
    slug: "circleci",
    image: "Circle CI.png",
    isAvailable: true,
    type: "pat",
    clientId: "",
    docsLink: "",
  },
];

export {
  INTEGRATION_HEROKU,
  INTEGRATION_VERCEL,
  INTEGRATION_NETLIFY,
  INTEGRATION_GITHUB,
  INTEGRATION_RENDER,
  INTEGRATION_FLYIO,
  INTEGRATION_CIRCLECI,
  INTEGRATION_SET,
  INTEGRATION_OAUTH2,
  INTEGRATION_HEROKU_TOKEN_URL,
  INTEGRATION_VERCEL_TOKEN_URL,
  INTEGRATION_NETLIFY_TOKEN_URL,
  INTEGRATION_GITHUB_TOKEN_URL,
  INTEGRATION_HEROKU_API_URL,
  INTEGRATION_VERCEL_API_URL,
  INTEGRATION_NETLIFY_API_URL,
  INTEGRATION_RENDER_API_URL,
  INTEGRATION_FLYIO_API_URL,
  INTEGRATION_CIRCLECI_API_URL,
  INTEGRATION_OPTIONS,
=======
    {
        name: 'Azure Key Vault',
        slug: 'azure-key-vault',
        image: 'Microsoft Azure.png',
        isAvailable: false,
        type: 'oauth',
        clientId: CLIENT_ID_AZURE,
        tenantId: TENANT_ID_AZURE,
        docsLink: ''
    },
    {
        name: 'Heroku',
        slug: 'heroku',
        image: 'Heroku.png',
        isAvailable: true,
        type: 'oauth',
        clientId: CLIENT_ID_HEROKU,
        docsLink: ''
    },
    {
        name: 'Vercel',
        slug: 'vercel',
        image: 'Vercel.png',
        isAvailable: true,
        type: 'oauth',
        clientId: '',
        clientSlug: CLIENT_SLUG_VERCEL,
        docsLink: ''
    },
    {
        name: 'Netlify',
        slug: 'netlify',
        image: 'Netlify.png',
        isAvailable: true,
        type: 'oauth',
        clientId: CLIENT_ID_NETLIFY,
        docsLink: ''
    },
    {
        name: 'GitHub',
        slug: 'github',
        image: 'GitHub.png',
        isAvailable: true,
        type: 'oauth',
        clientId: CLIENT_ID_GITHUB,
        docsLink: ''
    },
    {
        name: 'Render',
        slug: 'render',
        image: 'Render.png',
        isAvailable: true,
        type: 'pat',
        clientId: '',
        docsLink: ''
    },
    {
        name: 'Fly.io',
        slug: 'flyio',
        image: 'Flyio.svg',
        isAvailable: true,
        type: 'pat',
        clientId: '',
        docsLink: ''
    },
    {
        name: 'Google Cloud Platform',
        slug: 'gcp',
        image: 'Google Cloud Platform.png',
        isAvailable: false,
        type: '',
        clientId: '',
        docsLink: ''
    },
    {
        name: 'Amazon Web Services',
        slug: 'aws',
        image: 'Amazon Web Services.png',
        isAvailable: false,
        type: '',
        clientId: '',
        docsLink: ''
    },
    {
        name: 'Microsoft Azure',
        slug: 'azure',
        image: 'Microsoft Azure.png',
        isAvailable: false,
        type: '',
        clientId: '',
        docsLink: ''
    },
    {
        name: 'Travis CI',
        slug: 'travisci',
        image: 'Travis CI.png',
        isAvailable: false,
        type: '',
        clientId: '',
        docsLink: ''
    },
    {
        name: 'Circle CI',
        slug: 'circleci',
        image: 'Circle CI.png',
        isAvailable: false,
        type: '',
        clientId: '',
        docsLink: ''
    }
]

export {
    INTEGRATION_AZURE_KEY_VAULT,
    INTEGRATION_HEROKU,
    INTEGRATION_VERCEL,
    INTEGRATION_NETLIFY,
    INTEGRATION_GITHUB,
    INTEGRATION_RENDER,
    INTEGRATION_FLYIO,
    INTEGRATION_SET,
    INTEGRATION_OAUTH2,
    INTEGRATION_AZURE_TOKEN_URL,
    INTEGRATION_HEROKU_TOKEN_URL,
    INTEGRATION_VERCEL_TOKEN_URL,
    INTEGRATION_NETLIFY_TOKEN_URL,
    INTEGRATION_GITHUB_TOKEN_URL,
    INTEGRATION_HEROKU_API_URL,
    INTEGRATION_VERCEL_API_URL,
    INTEGRATION_NETLIFY_API_URL,
    INTEGRATION_RENDER_API_URL,
    INTEGRATION_FLYIO_API_URL,
    INTEGRATION_OPTIONS
>>>>>>> 6115a311
};<|MERGE_RESOLUTION|>--- conflicted
+++ resolved
@@ -1,5 +1,8 @@
 import {
-<<<<<<< HEAD
+    CLIENT_ID_AZURE,
+    TENANT_ID_AZURE
+} from '../config';
+import {
   CLIENT_ID_HEROKU,
   CLIENT_ID_NETLIFY,
   CLIENT_ID_GITHUB,
@@ -7,6 +10,7 @@
 } from "../config";
 
 // integrations
+const INTEGRATION_AZURE_KEY_VAULT = 'azure-key-vault';
 const INTEGRATION_HEROKU = "heroku";
 const INTEGRATION_VERCEL = "vercel";
 const INTEGRATION_NETLIFY = "netlify";
@@ -15,6 +19,7 @@
 const INTEGRATION_FLYIO = "flyio";
 const INTEGRATION_CIRCLECI = "circleci";
 const INTEGRATION_SET = new Set([
+    INTEGRATION_AZURE_KEY_VAULT,
   INTEGRATION_HEROKU,
   INTEGRATION_VERCEL,
   INTEGRATION_NETLIFY,
@@ -22,46 +27,14 @@
   INTEGRATION_RENDER,
   INTEGRATION_FLYIO,
   INTEGRATION_CIRCLECI,
-=======
-    CLIENT_ID_AZURE,
-    TENANT_ID_AZURE
-} from '../config';
-import {
-    CLIENT_ID_HEROKU,
-    CLIENT_ID_NETLIFY,
-    CLIENT_ID_GITHUB,
-    CLIENT_SLUG_VERCEL
-} from '../config';
-
-// integrations
-const INTEGRATION_AZURE_KEY_VAULT = 'azure-key-vault';
-const INTEGRATION_HEROKU = 'heroku';
-const INTEGRATION_VERCEL = 'vercel';
-const INTEGRATION_NETLIFY = 'netlify';
-const INTEGRATION_GITHUB = 'github';
-const INTEGRATION_RENDER = 'render';
-const INTEGRATION_FLYIO = 'flyio';
-const INTEGRATION_SET = new Set([
-    INTEGRATION_AZURE_KEY_VAULT,
-    INTEGRATION_HEROKU,
-    INTEGRATION_VERCEL,
-    INTEGRATION_NETLIFY,
-    INTEGRATION_GITHUB,
-    INTEGRATION_RENDER,
-    INTEGRATION_FLYIO
->>>>>>> 6115a311
 ]);
 
 // integration types
 const INTEGRATION_OAUTH2 = "oauth2";
 
 // integration oauth endpoints
-<<<<<<< HEAD
-const INTEGRATION_HEROKU_TOKEN_URL = "https://id.heroku.com/oauth/token";
-=======
 const INTEGRATION_AZURE_TOKEN_URL = `https://login.microsoftonline.com/${TENANT_ID_AZURE}/oauth2/v2.0/token`;
 const INTEGRATION_HEROKU_TOKEN_URL = 'https://id.heroku.com/oauth/token';
->>>>>>> 6115a311
 const INTEGRATION_VERCEL_TOKEN_URL =
   "https://api.vercel.com/v2/oauth/access_token";
 const INTEGRATION_NETLIFY_TOKEN_URL = "https://api.netlify.com/oauth/token";
@@ -77,7 +50,16 @@
 const INTEGRATION_CIRCLECI_API_URL = "https://circleci.com/api";
 
 const INTEGRATION_OPTIONS = [
-<<<<<<< HEAD
+    {
+        name: 'Azure Key Vault',
+        slug: 'azure-key-vault',
+        image: 'Microsoft Azure.png',
+        isAvailable: false,
+        type: 'oauth',
+        clientId: CLIENT_ID_AZURE,
+        tenantId: TENANT_ID_AZURE,
+        docsLink: ''
+    },
   {
     name: "Heroku",
     slug: "heroku",
@@ -181,6 +163,7 @@
 ];
 
 export {
+    INTEGRATION_AZURE_KEY_VAULT,
   INTEGRATION_HEROKU,
   INTEGRATION_VERCEL,
   INTEGRATION_NETLIFY,
@@ -190,6 +173,7 @@
   INTEGRATION_CIRCLECI,
   INTEGRATION_SET,
   INTEGRATION_OAUTH2,
+    INTEGRATION_AZURE_TOKEN_URL,
   INTEGRATION_HEROKU_TOKEN_URL,
   INTEGRATION_VERCEL_TOKEN_URL,
   INTEGRATION_NETLIFY_TOKEN_URL,
@@ -201,139 +185,4 @@
   INTEGRATION_FLYIO_API_URL,
   INTEGRATION_CIRCLECI_API_URL,
   INTEGRATION_OPTIONS,
-=======
-    {
-        name: 'Azure Key Vault',
-        slug: 'azure-key-vault',
-        image: 'Microsoft Azure.png',
-        isAvailable: false,
-        type: 'oauth',
-        clientId: CLIENT_ID_AZURE,
-        tenantId: TENANT_ID_AZURE,
-        docsLink: ''
-    },
-    {
-        name: 'Heroku',
-        slug: 'heroku',
-        image: 'Heroku.png',
-        isAvailable: true,
-        type: 'oauth',
-        clientId: CLIENT_ID_HEROKU,
-        docsLink: ''
-    },
-    {
-        name: 'Vercel',
-        slug: 'vercel',
-        image: 'Vercel.png',
-        isAvailable: true,
-        type: 'oauth',
-        clientId: '',
-        clientSlug: CLIENT_SLUG_VERCEL,
-        docsLink: ''
-    },
-    {
-        name: 'Netlify',
-        slug: 'netlify',
-        image: 'Netlify.png',
-        isAvailable: true,
-        type: 'oauth',
-        clientId: CLIENT_ID_NETLIFY,
-        docsLink: ''
-    },
-    {
-        name: 'GitHub',
-        slug: 'github',
-        image: 'GitHub.png',
-        isAvailable: true,
-        type: 'oauth',
-        clientId: CLIENT_ID_GITHUB,
-        docsLink: ''
-    },
-    {
-        name: 'Render',
-        slug: 'render',
-        image: 'Render.png',
-        isAvailable: true,
-        type: 'pat',
-        clientId: '',
-        docsLink: ''
-    },
-    {
-        name: 'Fly.io',
-        slug: 'flyio',
-        image: 'Flyio.svg',
-        isAvailable: true,
-        type: 'pat',
-        clientId: '',
-        docsLink: ''
-    },
-    {
-        name: 'Google Cloud Platform',
-        slug: 'gcp',
-        image: 'Google Cloud Platform.png',
-        isAvailable: false,
-        type: '',
-        clientId: '',
-        docsLink: ''
-    },
-    {
-        name: 'Amazon Web Services',
-        slug: 'aws',
-        image: 'Amazon Web Services.png',
-        isAvailable: false,
-        type: '',
-        clientId: '',
-        docsLink: ''
-    },
-    {
-        name: 'Microsoft Azure',
-        slug: 'azure',
-        image: 'Microsoft Azure.png',
-        isAvailable: false,
-        type: '',
-        clientId: '',
-        docsLink: ''
-    },
-    {
-        name: 'Travis CI',
-        slug: 'travisci',
-        image: 'Travis CI.png',
-        isAvailable: false,
-        type: '',
-        clientId: '',
-        docsLink: ''
-    },
-    {
-        name: 'Circle CI',
-        slug: 'circleci',
-        image: 'Circle CI.png',
-        isAvailable: false,
-        type: '',
-        clientId: '',
-        docsLink: ''
-    }
-]
-
-export {
-    INTEGRATION_AZURE_KEY_VAULT,
-    INTEGRATION_HEROKU,
-    INTEGRATION_VERCEL,
-    INTEGRATION_NETLIFY,
-    INTEGRATION_GITHUB,
-    INTEGRATION_RENDER,
-    INTEGRATION_FLYIO,
-    INTEGRATION_SET,
-    INTEGRATION_OAUTH2,
-    INTEGRATION_AZURE_TOKEN_URL,
-    INTEGRATION_HEROKU_TOKEN_URL,
-    INTEGRATION_VERCEL_TOKEN_URL,
-    INTEGRATION_NETLIFY_TOKEN_URL,
-    INTEGRATION_GITHUB_TOKEN_URL,
-    INTEGRATION_HEROKU_API_URL,
-    INTEGRATION_VERCEL_API_URL,
-    INTEGRATION_NETLIFY_API_URL,
-    INTEGRATION_RENDER_API_URL,
-    INTEGRATION_FLYIO_API_URL,
-    INTEGRATION_OPTIONS
->>>>>>> 6115a311
 };