import EELicenseService from "./EELicenseService";
import EESecretService from "./EESecretService";
import EELogService from "./EELogService";
<<<<<<< HEAD
import EEAuditLogService from "./EEAuditLogService";
=======
import GithubSecretScanningService from "./GithubSecretScanning/GithubSecretScanningService"
>>>>>>> 49bcd883

export {
    EELicenseService,
    EESecretService,
    EELogService,
<<<<<<< HEAD
    EEAuditLogService
=======
    GithubSecretScanningService
>>>>>>> 49bcd883
}<|MERGE_RESOLUTION|>--- conflicted
+++ resolved
@@ -1,19 +1,13 @@
 import EELicenseService from "./EELicenseService";
 import EESecretService from "./EESecretService";
 import EELogService from "./EELogService";
-<<<<<<< HEAD
 import EEAuditLogService from "./EEAuditLogService";
-=======
 import GithubSecretScanningService from "./GithubSecretScanning/GithubSecretScanningService"
->>>>>>> 49bcd883
 
 export {
     EELicenseService,
     EESecretService,
     EELogService,
-<<<<<<< HEAD
-    EEAuditLogService
-=======
+    EEAuditLogService,
     GithubSecretScanningService
->>>>>>> 49bcd883
 }