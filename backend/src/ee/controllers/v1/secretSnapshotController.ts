import { Request, Response } from "express";
import {
  ISecretVersion,
  SecretSnapshot,
  TFolderRootVersionSchema,
} from "../../models";

/**
 * Return secret snapshot with id [secretSnapshotId]
 * @param req
 * @param res
 * @returns
 */
export const getSecretSnapshot = async (req: Request, res: Response) => {
  const { secretSnapshotId } = req.params;
  const secretSnapshot = await SecretSnapshot.findById(secretSnapshotId)
    .lean()
    .populate<{ secretVersions: ISecretVersion[] }>("secretVersions")
    .populate<{ folderVersion: TFolderRootVersionSchema }>("folderVersion");

<<<<<<< HEAD
  if (!secretSnapshot) throw new Error("Failed to find secret snapshot");
=======
    secretSnapshot = await SecretSnapshot.findById(secretSnapshotId)
      .lean()
      .populate<{ secretVersions: ISecretVersion[] }>({
        path: 'secretVersions',
        populate: {
          path: 'tags',
          model: 'Tag'
        }
      })
      .populate<{ folderVersion: TFolderRootVersionSchema }>("folderVersion");
>>>>>>> aaca66e5

  const folderId = secretSnapshot.folderId;
  // to show only the folder required secrets
  secretSnapshot.secretVersions = secretSnapshot.secretVersions.filter(
    ({ folder }) => folder === folderId
  );

  secretSnapshot.folderVersion =
    secretSnapshot?.folderVersion?.nodes?.children?.map(({ id, name }) => ({
      id,
      name,
    })) as any;

  return res.status(200).send({
    secretSnapshot,
  });
};<|MERGE_RESOLUTION|>--- conflicted
+++ resolved
@@ -13,26 +13,20 @@
  */
 export const getSecretSnapshot = async (req: Request, res: Response) => {
   const { secretSnapshotId } = req.params;
+
   const secretSnapshot = await SecretSnapshot.findById(secretSnapshotId)
     .lean()
-    .populate<{ secretVersions: ISecretVersion[] }>("secretVersions")
+    .populate<{ secretVersions: ISecretVersion[] }>({
+      path: 'secretVersions',
+      populate: {
+        path: 'tags',
+        model: 'Tag'
+      }
+    })
     .populate<{ folderVersion: TFolderRootVersionSchema }>("folderVersion");
-
-<<<<<<< HEAD
+  
   if (!secretSnapshot) throw new Error("Failed to find secret snapshot");
-=======
-    secretSnapshot = await SecretSnapshot.findById(secretSnapshotId)
-      .lean()
-      .populate<{ secretVersions: ISecretVersion[] }>({
-        path: 'secretVersions',
-        populate: {
-          path: 'tags',
-          model: 'Tag'
-        }
-      })
-      .populate<{ folderVersion: TFolderRootVersionSchema }>("folderVersion");
->>>>>>> aaca66e5
-
+  
   const folderId = secretSnapshot.folderId;
   // to show only the folder required secrets
   secretSnapshot.secretVersions = secretSnapshot.secretVersions.filter(
