--- conflicted
+++ resolved
@@ -3,16 +3,11 @@
 import { EventService, SecretService } from "../../services";
 import { eventPushSecrets } from "../../events";
 import { BotService } from "../../services";
-<<<<<<< HEAD
 import { 
   containsGlobPatterns, 
-  isValidScope, 
   isValidScopeV3,
   repackageSecretToRaw 
 } from "../../helpers/secrets";
-=======
-import { containsGlobPatterns, repackageSecretToRaw } from "../../helpers/secrets";
->>>>>>> 49098b76
 import { encryptSymmetric128BitHexKeyUTF8 } from "../../utils/crypto";
 import { getAllImportedSecrets } from "../../services/SecretImportService";
 import { 
@@ -86,7 +81,6 @@
         ProjectPermissionActions.Read,
         subject(ProjectPermissionSub.Secrets, { environment, secretPath })
       );
-<<<<<<< HEAD
       permissionCheckFn = (env: string, secPath: string) =>
         permission.can(
           ProjectPermissionActions.Read,
@@ -105,8 +99,7 @@
         secretPath,
         requiredPermissions: [PERMISSION_READ_SECRETS]
       });
-      permissionCheckFn = (env: string, secPath: string) =>
-        isValidScope(req.authData.authPayload as IServiceTokenData, env, secPath);
+      permissionCheckFn = () => true;
       break;
     }
     case ActorType.SERVICE_V3: {
@@ -127,17 +120,6 @@
         });
       break;
     }
-=======
-  } else {
-    await validateServiceTokenDataClientForWorkspace({
-      serviceTokenData: req.authData.authPayload as IServiceTokenData,
-      workspaceId: new Types.ObjectId(workspaceId),
-      environment,
-      secretPath,
-      requiredPermissions: [PERMISSION_READ_SECRETS]
-    });
-    permissionCheckFn = () => true;
->>>>>>> 49098b76
   }
 
   const secrets = await SecretService.getSecrets({
@@ -552,7 +534,6 @@
         ProjectPermissionActions.Read,
         subject(ProjectPermissionSub.Secrets, { environment, secretPath })
       );
-<<<<<<< HEAD
       permissionCheckFn = (env: string, secPath: string) =>
         permission.can(
           ProjectPermissionActions.Read,
@@ -571,8 +552,7 @@
         secretPath,
         requiredPermissions: [PERMISSION_READ_SECRETS]
       });
-      permissionCheckFn = (env: string, secPath: string) =>
-        isValidScope(req.authData.authPayload as IServiceTokenData, env, secPath);
+      permissionCheckFn = (env: string, secPath: string) => true;
       break;
     }
     case ActorType.SERVICE_V3: {
@@ -593,17 +573,6 @@
         });
       break;
     }
-=======
-  } else {
-    await validateServiceTokenDataClientForWorkspace({
-      serviceTokenData: req.authData.authPayload as IServiceTokenData,
-      workspaceId: new Types.ObjectId(workspaceId),
-      environment,
-      secretPath,
-      requiredPermissions: [PERMISSION_READ_SECRETS]
-    });
-    permissionCheckFn = () => true;
->>>>>>> 49098b76
   }
 
   const secrets = await SecretService.getSecrets({
