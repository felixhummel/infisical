--- conflicted
+++ resolved
@@ -1,12 +1,5 @@
-<<<<<<< HEAD
 import axios from "axios";
 import * as Sentry from "@sentry/node";
-import { Octokit } from "@octokit/rest";
-import sodium from "libsodium-wrappers";
-import { IIntegration, IIntegrationAuth } from "../models";
-=======
-import axios from 'axios';
-import * as Sentry from '@sentry/node';
 import _ from 'lodash';
 import AWS from 'aws-sdk';
 import { 
@@ -16,10 +9,9 @@
   GetSecretValueCommand,
   ResourceNotFoundException
 } from '@aws-sdk/client-secrets-manager';
-import { Octokit } from '@octokit/rest';
-import sodium from 'libsodium-wrappers';
-import { IIntegration, IIntegrationAuth } from '../models';
->>>>>>> 8fd2578a
+import { Octokit } from "@octokit/rest";
+import sodium from "libsodium-wrappers";
+import { IIntegration, IIntegrationAuth } from "../models";
 import {
   INTEGRATION_AZURE_KEY_VAULT,
   INTEGRATION_AWS_PARAMETER_STORE,
@@ -53,12 +45,8 @@
   integration,
   integrationAuth,
   secrets,
-<<<<<<< HEAD
+  accessId,
   accessToken,
-=======
-  accessId,
-  accessToken
->>>>>>> 8fd2578a
 }: {
   integration: IIntegration;
   integrationAuth: IIntegrationAuth;
@@ -545,7 +533,6 @@
   secrets: any;
   accessToken: string;
 }) => {
-<<<<<<< HEAD
   interface VercelSecret {
     id?: string;
     type: string;
@@ -553,28 +540,25 @@
     value: string;
     target: string[];
   }
-=======
-    interface VercelSecret {
-        id?: string;
-        type: string;
-        key: string;
-        value: string;
-        target: string[];
-    }
-    
-    try {
-      // Get all (decrypted) secrets back from Vercel in
-      // decrypted format
-      const params: { [key: string]: string } = {
-        decrypt: 'true',
-        ...( integrationAuth?.teamId ? { 
-          teamId: integrationAuth.teamId
-        } : {})   
-      }
-      
-      const res = (await Promise.all((await axios.get(
-          `${INTEGRATION_VERCEL_API_URL}/v9/projects/${integration.app}/env`, 
-          {
+
+  try {
+    // Get all (decrypted) secrets back from Vercel in
+    // decrypted format
+    const params: { [key: string]: string } = {
+      decrypt: "true",
+      ...(integrationAuth?.teamId
+        ? {
+            teamId: integrationAuth.teamId,
+          }
+        : {}),
+    };
+
+    const res = (
+      await Promise.all(
+        (
+          await axios.get(
+            `${INTEGRATION_VERCEL_API_URL}/v9/projects/${integration.app}/env`,
+            {
               params,
               headers: {
                   Authorization: `Bearer ${accessToken}`
@@ -601,100 +585,6 @@
       const updateSecrets: VercelSecret[] = [];
       const deleteSecrets: VercelSecret[] = [];
       const newSecrets: VercelSecret[] = [];
-
-      // Identify secrets to create
-      Object.keys(secrets).map((key) => {
-          if (!(key in res)) {
-              // case: secret has been created
-              newSecrets.push({
-                  key: key,
-                  value: secrets[key],
-                  type: 'encrypted',
-                  target: [integration.targetEnvironment]
-              });
-          }
-      });
-      
-      // Identify secrets to update and delete
-      Object.keys(res).map((key) => {
-          if (key in secrets) {
-              if (res[key].value !== secrets[key]) {
-                  // case: secret value has changed
-                  updateSecrets.push({
-                      id: res[key].id,
-                      key: key,
-                      value: secrets[key],
-                      type: 'encrypted',
-                      target: [integration.targetEnvironment]
-                  });
-              }
-          } else {
-              // case: secret has been deleted
-              deleteSecrets.push({
-                  id: res[key].id,
-                  key: key,
-                  value: res[key].value,
-                  type: 'encrypted',
-                  target: [integration.targetEnvironment],
-              });
-          }
-      });
->>>>>>> 8fd2578a
-
-  try {
-    // Get all (decrypted) secrets back from Vercel in
-    // decrypted format
-    const params: { [key: string]: string } = {
-      decrypt: "true",
-      ...(integrationAuth?.teamId
-        ? {
-            teamId: integrationAuth.teamId,
-          }
-        : {}),
-    };
-
-    const res = (
-      await Promise.all(
-        (
-          await axios.get(
-            `${INTEGRATION_VERCEL_API_URL}/v9/projects/${integration.app}/env`,
-            {
-              params,
-              headers: {
-                Authorization: `Bearer ${accessToken}`,
-              },
-            }
-          )
-        ).data.envs
-          .filter((secret: VercelSecret) =>
-            secret.target.includes(integration.targetEnvironment)
-          )
-          .map(
-            async (secret: VercelSecret) =>
-              (
-                await axios.get(
-                  `${INTEGRATION_VERCEL_API_URL}/v9/projects/${integration.app}/env/${secret.id}`,
-                  {
-                    params,
-                    headers: {
-                      Authorization: `Bearer ${accessToken}`,
-                    },
-                  }
-                )
-              ).data
-          )
-      )
-    ).reduce(
-      (obj: any, secret: any) => ({
-        ...obj,
-        [secret.key]: secret,
-      }),
-      {}
-    );
-
-    const updateSecrets: VercelSecret[] = [];
-    const deleteSecrets: VercelSecret[] = [];
-    const newSecrets: VercelSecret[] = [];
 
     // Identify secrets to create
     Object.keys(secrets).map((key) => {
