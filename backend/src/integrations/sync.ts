--- conflicted
+++ resolved
@@ -1,18 +1,8 @@
-<<<<<<< HEAD
 import axios from "axios";
 import * as Sentry from "@sentry/node";
 import { Octokit } from "@octokit/rest";
-// import * as sodium from 'libsodium-wrappers';
 import sodium from "libsodium-wrappers";
-// const sodium = require('libsodium-wrappers');
 import { IIntegration, IIntegrationAuth } from "../models";
-=======
-import axios from 'axios';
-import * as Sentry from '@sentry/node';
-import { Octokit } from '@octokit/rest';
-import sodium from 'libsodium-wrappers';
-import { IIntegration, IIntegrationAuth } from '../models';
->>>>>>> 6115a311
 import {
   INTEGRATION_AZURE_KEY_VAULT,
   INTEGRATION_HEROKU,
@@ -26,15 +16,10 @@
   INTEGRATION_VERCEL_API_URL,
   INTEGRATION_NETLIFY_API_URL,
   INTEGRATION_RENDER_API_URL,
-<<<<<<< HEAD
   INTEGRATION_FLYIO_API_URL,
   INTEGRATION_CIRCLECI_API_URL,
 } from "../variables";
 import { access, appendFile } from "fs";
-=======
-  INTEGRATION_FLYIO_API_URL
-} from '../variables';
->>>>>>> 6115a311
 
 /**
  * Sync/push [secrets] to [app] in integration named [integration]
@@ -118,7 +103,7 @@
   } catch (err) {
     Sentry.setUser(null);
     Sentry.captureException(err);
-    throw new Error("Failed to sync secrets to integration");
+    throw new Error('Failed to sync secrets to integration');
   }
 };
 
@@ -938,14 +923,9 @@
         method: "post",
         url: INTEGRATION_FLYIO_API_URL,
         headers: {
-<<<<<<< HEAD
-          Authorization: "Bearer " + accessToken,
-          "Content-Type": "application/json",
-=======
           'Authorization': 'Bearer ' + accessToken,
           'Content-Type': 'application/json',
           'Accept-Encoding': 'application/json'
->>>>>>> 6115a311
         },
         data: {
           query: GetSecrets,
