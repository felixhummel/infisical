--- conflicted
+++ resolved
@@ -49,22 +49,15 @@
   INTEGRATION_TRAVISCI,
   INTEGRATION_TRAVISCI_API_URL,
   INTEGRATION_VERCEL,
-<<<<<<< HEAD
   INTEGRATION_VERCEL_API_URL,
-  INTEGRATION_CODEFRESH,
-  INTEGRATION_CODEFRESH_API_URL,
   INTEGRATION_WINDMILL,
   INTEGRATION_WINDMILL_API_URL,
-=======
-  INTEGRATION_VERCEL_API_URL
->>>>>>> d458bd79
 } from "../variables";
 import AWS from "aws-sdk";
 import { Octokit } from "@octokit/rest";
 import _ from "lodash";
 import sodium from "libsodium-wrappers";
 import { standardRequest } from "../config/request";
-import { handleAuthProviderCallback } from "../controllers/v1/authController";
 
 /**
  * Sync/push [secrets] to [app] in integration named [integration]
@@ -81,12 +74,8 @@
   integrationAuth,
   secrets,
   accessId,
-<<<<<<< HEAD
   accessToken,
   secretComments
-=======
-  accessToken
->>>>>>> d458bd79
 }: {
   integration: IIntegration;
   integrationAuth: IIntegrationAuth;
@@ -272,7 +261,6 @@
         accessToken
       });
       break;
-<<<<<<< HEAD
     case INTEGRATION_WINDMILL:
       await syncSecretsWindmill({
           integration,
@@ -282,9 +270,6 @@
       });
       break;
     }
-=======
-  }
->>>>>>> d458bd79
 };
 
 /**
@@ -2267,16 +2252,45 @@
 };
 
 /**
-<<<<<<< HEAD
- * Sync/push [secrets] to Windmill with name [integration.app]
-=======
  * Sync/push [secrets] to DigitalOcean App Platform application with name [integration.app]
->>>>>>> d458bd79
  * @param {Object} obj
  * @param {IIntegration} obj.integration - integration details
  * @param {IIntegrationAuth} obj.integrationAuth - integration auth details
  * @param {Object} obj.secrets - secrets to push to integration (object where keys are secret keys and values are secret values)
-<<<<<<< HEAD
+ * @param {String} obj.accessToken - access token for integration
+ */
+const syncSecretsDigitalOceanAppPlatform = async ({
+  integration,
+  secrets,
+  accessToken
+}: {
+  integration: IIntegration;
+  secrets: any;
+  accessToken: string;
+}) => {
+  await standardRequest.put(
+    `${INTEGRATION_DIGITAL_OCEAN_API_URL}/v2/apps/${integration.appId}`,
+    {
+      spec: {
+        name: integration.app,
+        envs: Object.entries(secrets).map(([key, value]) => ({ key, value }))
+      }
+    },
+    {
+      headers: {
+        Authorization: `Bearer ${accessToken}`,
+        Accept: "application/json"
+      }
+    }
+  );
+}
+
+/**
+ * Sync/push [secrets] to Windmill with name [integration.app]
+ * @param {Object} obj
+ * @param {IIntegration} obj.integration - integration details
+ * @param {IIntegrationAuth} obj.integrationAuth - integration auth details
+ * @param {Object} obj.secrets - secrets to push to integration (object where keys are secret keys and values are secret values)
  * @param {String} obj.accessToken - access token for windmill integration
  * @param {Object} obj.secretComments - secret comments to push to integration (object where keys are secret keys and values are comment values)
  */
@@ -2285,19 +2299,10 @@
   secrets,
   accessToken,
   secretComments
-=======
- * @param {String} obj.accessToken - personal access token for DigitalOcean
- */
-const syncSecretsDigitalOceanAppPlatform = async ({
-  integration,
-  secrets,
-  accessToken
->>>>>>> d458bd79
 }: {
   integration: IIntegration;
   secrets: any;
   accessToken: string;
-<<<<<<< HEAD
   secretComments: any;
 }) => {
   interface WindmillSecret {
@@ -2326,7 +2331,8 @@
     {}
   );
   
-  const pattern = /^(u\/|f\/)[a-zA-Z0-9_-]+\/([a-zA-Z0-9_-]+\/)*[a-zA-Z0-9_-]*[^\/]$/;
+  // eslint-disable-next-line no-useless-escape
+  const pattern = new RegExp("^(u\/|f\/)[a-zA-Z0-9_-]+\/([a-zA-Z0-9_-]+\/)*[a-zA-Z0-9_-]*[^\/]$");
   
   for await (const key of Object.keys(secrets)) {
     if((key.startsWith("u/") || key.startsWith("f/")) && pattern.test(key)) {
@@ -2367,7 +2373,7 @@
               }
             );
           }
-      };
+      }
   }
   
   for await (const key of Object.keys(res)) {
@@ -2385,25 +2391,6 @@
       );
     }
   }
-};
-
-=======
-}) => {
-  await standardRequest.put(
-    `${INTEGRATION_DIGITAL_OCEAN_API_URL}/v2/apps/${integration.appId}`,
-    {
-      spec: {
-        name: integration.app,
-        envs: Object.entries(secrets).map(([key, value]) => ({ key, value }))
-      }
-    },
-    {
-      headers: {
-        Authorization: `Bearer ${accessToken}`,
-        Accept: "application/json"
-      }
-    }
-  );
 }
 
 /**
@@ -2540,5 +2527,4 @@
   );
 };
 
->>>>>>> d458bd79
 export { syncSecrets };