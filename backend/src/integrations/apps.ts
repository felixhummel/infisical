import axios from "axios";
import * as Sentry from "@sentry/node";
import { Octokit } from "@octokit/rest";
import { IIntegrationAuth } from "../models";
import {
  INTEGRATION_AZURE_KEY_VAULT,
  INTEGRATION_HEROKU,
  INTEGRATION_VERCEL,
  INTEGRATION_NETLIFY,
  INTEGRATION_GITHUB,
  INTEGRATION_RENDER,
  INTEGRATION_FLYIO,
  INTEGRATION_CIRCLECI,
  INTEGRATION_HEROKU_API_URL,
  INTEGRATION_VERCEL_API_URL,
  INTEGRATION_NETLIFY_API_URL,
  INTEGRATION_RENDER_API_URL,
  INTEGRATION_FLYIO_API_URL,
  INTEGRATION_CIRCLECI_API_URL,
} from "../variables";

/**
 * Return list of names of apps for integration named [integration]
 * @param {Object} obj
 * @param {String} obj.integration - name of integration
 * @param {String} obj.accessToken - access token for integration
 * @returns {Object[]} apps - names of integration apps
 * @returns {String} apps.name - name of integration app
 */
const getApps = async ({
  integrationAuth,
  accessToken,
}: {
  integrationAuth: IIntegrationAuth;
  accessToken: string;
}) => {
  interface App {
    name: string;
    appId?: string;
    owner?: string;
  }

  let apps: App[];
  try {
    switch (integrationAuth.integration) {
      case INTEGRATION_AZURE_KEY_VAULT:
        apps = await getAppsAzureKeyVault({
          accessToken
        });
      break;
      case INTEGRATION_HEROKU:
        apps = await getAppsHeroku({
          accessToken,
        });
        break;
      case INTEGRATION_VERCEL:
        apps = await getAppsVercel({
          integrationAuth,
          accessToken,
        });
        break;
      case INTEGRATION_NETLIFY:
        apps = await getAppsNetlify({
          accessToken,
        });
        break;
      case INTEGRATION_GITHUB:
        apps = await getAppsGithub({
          accessToken,
        });
        break;
      case INTEGRATION_RENDER:
        apps = await getAppsRender({
          accessToken,
        });
        break;
      case INTEGRATION_FLYIO:
        apps = await getAppsFlyio({
          accessToken,
        });
        break;
      case INTEGRATION_CIRCLECI:
        apps = await getAppsCircleci({
          accessToken,
        });
        break;
    }
  } catch (err) {
    Sentry.setUser(null);
    Sentry.captureException(err);
    throw new Error("Failed to get integration apps");
  }

  return apps;
};

const getAppsAzureKeyVault = async ({
  accessToken
}: {
  accessToken: string;
}) => {
  // TODO
  return [];
}

/**
 * Return list of apps for Heroku integration
 * @param {Object} obj
 * @param {String} obj.accessToken - access token for Heroku API
 * @returns {Object[]} apps - names of Heroku apps
 * @returns {String} apps.name - name of Heroku app
 */
const getAppsHeroku = async ({ accessToken }: { accessToken: string }) => {
  let apps;
  try {
    const res = (
      await axios.get(`${INTEGRATION_HEROKU_API_URL}/apps`, {
        headers: {
          Accept: "application/vnd.heroku+json; version=3",
          Authorization: `Bearer ${accessToken}`,
        },
      })
    ).data;

    apps = res.map((a: any) => ({
      name: a.name,
    }));
  } catch (err) {
    Sentry.setUser(null);
    Sentry.captureException(err);
    throw new Error("Failed to get Heroku integration apps");
  }

  return apps;
};

/**
 * Return list of names of apps for Vercel integration
 * @param {Object} obj
 * @param {String} obj.accessToken - access token for Vercel API
 * @returns {Object[]} apps - names of Vercel apps
 * @returns {String} apps.name - name of Vercel app
 */
const getAppsVercel = async ({
  integrationAuth,
  accessToken,
}: {
  integrationAuth: IIntegrationAuth;
  accessToken: string;
}) => {
  let apps;
  try {
    const res = (
      await axios.get(`${INTEGRATION_VERCEL_API_URL}/v9/projects`, {
        headers: {
          Authorization: `Bearer ${accessToken}`,
        },
        ...(integrationAuth?.teamId
          ? {
              params: {
                teamId: integrationAuth.teamId,
              },
            }
          : {}),
      })
    ).data;

    apps = res.projects.map((a: any) => ({
      name: a.name,
    }));
  } catch (err) {
    Sentry.setUser(null);
    Sentry.captureException(err);
    throw new Error("Failed to get Vercel integration apps");
  }

  return apps;
};

/**
 * Return list of sites for Netlify integration
 * @param {Object} obj
 * @param {String} obj.accessToken - access token for Netlify API
 * @returns {Object[]} apps - names of Netlify sites
 * @returns {String} apps.name - name of Netlify site
 */
const getAppsNetlify = async ({ accessToken }: { accessToken: string }) => {
  let apps;
  try {
    const res = (
      await axios.get(`${INTEGRATION_NETLIFY_API_URL}/api/v1/sites`, {
        headers: {
          Authorization: `Bearer ${accessToken}`,
        },
      })
    ).data;

    apps = res.map((a: any) => ({
      name: a.name,
      appId: a.site_id,
    }));
  } catch (err) {
    Sentry.setUser(null);
    Sentry.captureException(err);
    throw new Error("Failed to get Netlify integration apps");
  }

  return apps;
};

/**
 * Return list of repositories for Github integration
 * @param {Object} obj
 * @param {String} obj.accessToken - access token for Netlify API
 * @returns {Object[]} apps - names of Netlify sites
 * @returns {String} apps.name - name of Netlify site
 */
const getAppsGithub = async ({ accessToken }: { accessToken: string }) => {
  let apps;
  try {
    const octokit = new Octokit({
      auth: accessToken,
    });

    const repos = (
      await octokit.request(
        "GET /user/repos{?visibility,affiliation,type,sort,direction,per_page,page,since,before}",
        {
          per_page: 100,
        }
      )
    ).data;

    apps = repos
      .filter((a: any) => a.permissions.admin === true)
      .map((a: any) => ({
        name: a.name,
        owner: a.owner.login,
      }));
  } catch (err) {
    Sentry.setUser(null);
    Sentry.captureException(err);
    throw new Error("Failed to get Github repos");
  }

  return apps;
};

/**
 * Return list of services for Render integration
 * @param {Object} obj
 * @param {String} obj.accessToken - access token for Render API
 * @returns {Object[]} apps - names and ids of Render services
 * @returns {String} apps.name - name of Render service
 * @returns {String} apps.appId - id of Render service
 */
const getAppsRender = async ({ accessToken }: { accessToken: string }) => {
  let apps: any;
  try {
    const res = (
      await axios.get(`${INTEGRATION_RENDER_API_URL}/v1/services`, {
        headers: {
          Authorization: `Bearer ${accessToken}`,
<<<<<<< HEAD
        },
      })
    ).data;

    apps = res.map((a: any) => ({
      name: a.service.name,
      appId: a.service.id,
    }));
=======
          Accept: 'application/json',
          'Accept-Encoding': 'application/json'
        }
      })
    ).data;
    
    apps = res
      .map((a: any) => ({
        name: a.service.name,
        appId: a.service.id
      })); 
    
>>>>>>> 6115a311
  } catch (err) {
    Sentry.setUser(null);
    Sentry.captureException(err);
    throw new Error("Failed to get Render services");
  }

  return apps;
};

/**
 * Return list of apps for Fly.io integration
 * @param {Object} obj
 * @param {String} obj.accessToken - access token for Fly.io API
 * @returns {Object[]} apps - names and ids of Fly.io apps
 * @returns {String} apps.name - name of Fly.io apps
 */
const getAppsFlyio = async ({ accessToken }: { accessToken: string }) => {
  let apps;
  try {
    const query = `
      query($role: String) {
        apps(type: "container", first: 400, role: $role) {
          nodes {
            id
            name
            hostname
          }
        }
      }
    `;
<<<<<<< HEAD

    const res = (
      await axios({
        url: INTEGRATION_FLYIO_API_URL,
        method: "post",
        headers: {
          Authorization: "Bearer " + accessToken,
        },
        data: {
          query,
          variables: {
            role: null,
          },
        },
      })
    ).data.data.apps.nodes;

    apps = res.map((a: any) => ({
      name: a.name,
    }));
  } catch (err) {
    Sentry.setUser(null);
    Sentry.captureException(err);
    throw new Error("Failed to get Fly.io apps");
  }

  return apps;
};

const getAppsCircleci = async ({ accessToken }: { accessToken: string }) => {
  // in place of accessToken we have to send Circle-Token i.e. Personal API token from CircleCi
  let apps: any;
  try {
    const circleciOrganizationDetail = (
      await axios.get(`${INTEGRATION_CIRCLECI_API_URL}/v2/me/collaborations`, {
        headers: {
          "Circle-Token": accessToken,
          "Accept-Encoding": "application/json",
        },
      })
    ).data[0];

    const { slug } = circleciOrganizationDetail;

    const res = (
      await axios.get(
        `${INTEGRATION_CIRCLECI_API_URL}/v2/pipeline/?org-slug=${slug}`,
        {
          headers: {
            "Circle-Token": accessToken,
            "Accept-Encoding": "application/json",
          },
=======
    
    const res = (await axios({
      url: INTEGRATION_FLYIO_API_URL,
      method: 'post',
      headers: {
        'Authorization': 'Bearer ' + accessToken,
        'Accept': 'application/json',
        'Accept-Encoding': 'application/json'
      },
      data: {
        query,
        variables: {
          role: null
>>>>>>> 6115a311
        }
      )
    ).data?.items;

    apps = res.map((a: any) => ({
      name: a?.project_slug?.split("/")[2],
    }));
  } catch (err) {
    Sentry.setUser(null);
    Sentry.captureException(err);
    throw new Error("Failed to get Render services");
  }

  return apps;
};

export { getApps };<|MERGE_RESOLUTION|>--- conflicted
+++ resolved
@@ -261,19 +261,9 @@
       await axios.get(`${INTEGRATION_RENDER_API_URL}/v1/services`, {
         headers: {
           Authorization: `Bearer ${accessToken}`,
-<<<<<<< HEAD
-        },
-      })
-    ).data;
-
-    apps = res.map((a: any) => ({
-      name: a.service.name,
-      appId: a.service.id,
-    }));
-=======
           Accept: 'application/json',
-          'Accept-Encoding': 'application/json'
-        }
+          'Accept-Encoding': 'application/json',
+        },
       })
     ).data;
     
@@ -283,7 +273,6 @@
         appId: a.service.id
       })); 
     
->>>>>>> 6115a311
   } catch (err) {
     Sentry.setUser(null);
     Sentry.captureException(err);
@@ -314,7 +303,6 @@
         }
       }
     `;
-<<<<<<< HEAD
 
     const res = (
       await axios({
@@ -322,6 +310,8 @@
         method: "post",
         headers: {
           Authorization: "Bearer " + accessToken,
+        'Accept': 'application/json',
+        'Accept-Encoding': 'application/json',
         },
         data: {
           query,
@@ -367,21 +357,6 @@
             "Circle-Token": accessToken,
             "Accept-Encoding": "application/json",
           },
-=======
-    
-    const res = (await axios({
-      url: INTEGRATION_FLYIO_API_URL,
-      method: 'post',
-      headers: {
-        'Authorization': 'Bearer ' + accessToken,
-        'Accept': 'application/json',
-        'Accept-Encoding': 'application/json'
-      },
-      data: {
-        query,
-        variables: {
-          role: null
->>>>>>> 6115a311
         }
       )
     ).data?.items;
