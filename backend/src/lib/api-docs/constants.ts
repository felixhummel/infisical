export const GROUPS = {
  CREATE: {
    name: "The name of the group to create.",
    slug: "The slug of the group to create.",
    role: "The role of the group to create."
  },
  UPDATE: {
    currentSlug: "The current slug of the group to update.",
    name: "The new name of the group to update to.",
    slug: "The new slug of the group to update to.",
    role: "The new role of the group to update to."
  },
  DELETE: {
    slug: "The slug of the group to delete"
  },
  LIST_USERS: {
    slug: "The slug of the group to list users for",
    offset: "The offset to start from. If you enter 10, it will start from the 10th user.",
    limit: "The number of users to return.",
    username: "The username to search for."
  },
  ADD_USER: {
    slug: "The slug of the group to add the user to.",
    username: "The username of the user to add to the group."
  },
  DELETE_USER: {
    slug: "The slug of the group to remove the user from.",
    username: "The username of the user to remove from the group."
  }
} as const;

export const IDENTITIES = {
  CREATE: {
    name: "The name of the identity to create.",
    organizationId: "The organization ID to which the identity belongs.",
    role: "The role of the identity. Possible values are 'no-access', 'member', and 'admin'."
  },
  UPDATE: {
    identityId: "The ID of the identity to update.",
    name: "The new name of the identity.",
    role: "The new role of the identity."
  },
  DELETE: {
    identityId: "The ID of the identity to delete."
  }
} as const;

export const UNIVERSAL_AUTH = {
  LOGIN: {
    clientId: "Your Machine Identity Client ID.",
    clientSecret: "Your Machine Identity Client Secret."
  },
  ATTACH: {
    identityId: "The ID of the identity to attach the configuration onto.",
    clientSecretTrustedIps:
      "A list of IPs or CIDR ranges that the Client Secret can be used from together with the Client ID to get back an access token. You can use 0.0.0.0/0, to allow usage from any network address.",
    accessTokenTrustedIps:
      "A list of IPs or CIDR ranges that access tokens can be used from. You can use 0.0.0.0/0, to allow usage from any network address.",
    accessTokenTTL: "The lifetime for an access token in seconds. This value will be referenced at renewal time.",
    accessTokenMaxTTL:
      "The maximum lifetime for an access token in seconds. This value will be referenced at renewal time.",
    accessTokenNumUsesLimit:
      "The maximum number of times that an access token can be used; a value of 0 implies infinite number of uses."
  },
  RETRIEVE: {
    identityId: "The ID of the identity to retrieve."
  },
  UPDATE: {
    identityId: "The ID of the identity to update.",
    clientSecretTrustedIps: "The new list of IPs or CIDR ranges that the Client Secret can be used from.",
    accessTokenTrustedIps: "The new list of IPs or CIDR ranges that access tokens can be used from.",
    accessTokenTTL: "The new lifetime for an access token in seconds.",
    accessTokenMaxTTL: "The new maximum lifetime for an access token in seconds.",
    accessTokenNumUsesLimit: "The new maximum number of times that an access token can be used."
  },
  CREATE_CLIENT_SECRET: {
    identityId: "The ID of the identity to create a client secret for.",
    description: "The description of the client secret.",
    numUsesLimit:
      "The maximum number of times that the client secret can be used; a value of 0 implies infinite number of uses.",
    ttl: "The lifetime for the client secret in seconds."
  },
  LIST_CLIENT_SECRETS: {
    identityId: "The ID of the identity to list client secrets for."
  },
  REVOKE_CLIENT_SECRET: {
    identityId: "The ID of the identity to revoke the client secret from.",
    clientSecretId: "The ID of the client secret to revoke."
  },
  RENEW_ACCESS_TOKEN: {
    accessToken: "The access token to renew."
  },
  REVOKE_ACCESS_TOKEN: {
    accessToken: "The access token to revoke."
  }
} as const;

export const AWS_AUTH = {
  LOGIN: {
    identityId: "The ID of the identity to login.",
    iamHttpRequestMethod: "The HTTP request method used in the signed request.",
    iamRequestUrl:
      "The base64-encoded HTTP URL used in the signed request. Most likely, the base64-encoding of https://sts.amazonaws.com/",
    iamRequestBody:
      "The base64-encoded body of the signed request. Most likely, the base64-encoding of Action=GetCallerIdentity&Version=2011-06-15.",
    iamRequestHeaders: "The base64-encoded headers of the sts:GetCallerIdentity signed request."
  }
} as const;

export const ORGANIZATIONS = {
  LIST_USER_MEMBERSHIPS: {
    organizationId: "The ID of the organization to get memberships from."
  },
  UPDATE_USER_MEMBERSHIP: {
    organizationId: "The ID of the organization to update the membership for.",
    membershipId: "The ID of the membership to update.",
    role: "The new role of the membership."
  },
  DELETE_USER_MEMBERSHIP: {
    organizationId: "The ID of the organization to delete the membership from.",
    membershipId: "The ID of the membership to delete."
  },
  LIST_IDENTITY_MEMBERSHIPS: {
    orgId: "The ID of the organization to get identity memberships from."
  },
  GET_PROJECTS: {
    organizationId: "The ID of the organization to get projects from."
  },
  LIST_GROUPS: {
    organizationId: "The ID of the organization to list groups for."
  }
} as const;

export const PROJECTS = {
  CREATE: {
    organizationSlug: "The slug of the organization to create the project in.",
    projectName: "The name of the project to create.",
    slug: "An optional slug for the project."
  },
  DELETE: {
    workspaceId: "The ID of the project to delete."
  },
  GET: {
    workspaceId: "The ID of the project."
  },
  UPDATE: {
    workspaceId: "The ID of the project to update.",
    name: "The new name of the project.",
    autoCapitalization: "Disable or enable auto-capitalization for the project."
  },
  GET_KEY: {
    workspaceId: "The ID of the project to get the key from."
  },
  GET_SNAPSHOTS: {
    workspaceId: "The ID of the project to get snapshots from.",
    environment: "The environment to get snapshots from.",
    path: "The secret path to get snapshots from.",
    offset: "The offset to start from. If you enter 10, it will start from the 10th snapshot.",
    limit: "The number of snapshots to return."
  },
  ROLLBACK_TO_SNAPSHOT: {
    secretSnapshotId: "The ID of the snapshot to rollback to."
  },
  ADD_GROUP_TO_PROJECT: {
    projectSlug: "The slug of the project to add the group to.",
    groupSlug: "The slug of the group to add to the project.",
    role: "The role for the group to assume in the project."
  },
  UPDATE_GROUP_IN_PROJECT: {
    projectSlug: "The slug of the project to update the group in.",
    groupSlug: "The slug of the group to update in the project.",
    roles: "A list of roles to update the group to."
  },
  REMOVE_GROUP_FROM_PROJECT: {
    projectSlug: "The slug of the project to delete the group from.",
    groupSlug: "The slug of the group to delete from the project."
  },
  LIST_GROUPS_IN_PROJECT: {
    projectSlug: "The slug of the project to list groups for."
  },
  LIST_INTEGRATION: {
    workspaceId: "The ID of the project to list integrations for."
  },
  LIST_INTEGRATION_AUTHORIZATION: {
    workspaceId: "The ID of the project to list integration auths for."
  }
} as const;

export const PROJECT_USERS = {
  INVITE_MEMBER: {
    projectId: "The ID of the project to invite the member to.",
    emails: "A list of organization member emails to invite to the project.",
    usernames: "A list of usernames to invite to the project."
  },
  REMOVE_MEMBER: {
    projectId: "The ID of the project to remove the member from.",
    emails: "A list of organization member emails to remove from the project.",
    usernames: "A list of usernames to remove from the project."
  },
  GET_USER_MEMBERSHIPS: {
    workspaceId: "The ID of the project to get memberships from."
  },
  GET_USER_MEMBERSHIP: {
    workspaceId: "The ID of the project to get memberships from.",
    username: "The username to get project membership of. Email is the default username."
  },
  UPDATE_USER_MEMBERSHIP: {
    workspaceId: "The ID of the project to update the membership for.",
    membershipId: "The ID of the membership to update.",
    roles: "A list of roles to update the membership to."
  }
};

export const PROJECT_IDENTITIES = {
  LIST_IDENTITY_MEMBERSHIPS: {
    projectId: "The ID of the project to get identity memberships from."
  },
  GET_IDENTITY_MEMBERSHIP_BY_ID: {
    identityId: "The ID of the identity to get the membership for.",
    projectId: "The ID of the project to get the identity membership for."
  },
  UPDATE_IDENTITY_MEMBERSHIP: {
    projectId: "The ID of the project to update the identity membership for.",
    identityId: "The ID of the identity to update the membership for.",
    roles: {
      description: "A list of role slugs to assign to the identity project membership.",
      role: "The role slug to assign to the newly created identity project membership.",
      isTemporary:
        "Whether the assigned role is temporary. If isTemporary is set true, must provide temporaryMode, temporaryRange and temporaryAccessStartTime.",
      temporaryMode: "Type of temporary expiry.",
      temporaryRange: "Expiry time for temporary access. In relative mode it could be 1s,2m,3h",
      temporaryAccessStartTime: "Time to which the temporary access starts"
    }
  },
  DELETE_IDENTITY_MEMBERSHIP: {
    projectId: "The ID of the project to delete the identity membership from.",
    identityId: "The ID of the identity to delete the membership from."
  },
  CREATE_IDENTITY_MEMBERSHIP: {
    projectId: "The ID of the project to create the identity membership from.",
    identityId: "The ID of the identity to create the membership from.",
    role: "The role slug to assign to the newly created identity project membership.",
    roles: {
      description: "A list of role slugs to assign to the newly created identity project membership.",
      role: "The role slug to assign to the newly created identity project membership.",
      isTemporary:
        "Whether the assigned role is temporary. If isTemporary is set true, must provide temporaryMode, temporaryRange and temporaryAccessStartTime.",
      temporaryMode: "Type of temporary expiry.",
      temporaryRange: "Expiry time for temporary access. In relative mode it could be 1s,2m,3h",
      temporaryAccessStartTime: "Time to which the temporary access starts"
    }
  }
};

export const ENVIRONMENTS = {
  CREATE: {
    workspaceId: "The ID of the project to create the environment in.",
    name: "The name of the environment to create.",
    slug: "The slug of the environment to create."
  },
  UPDATE: {
    workspaceId: "The ID of the project to update the environment in.",
    id: "The ID of the environment to update.",
    name: "The new name of the environment.",
    slug: "The new slug of the environment.",
    position: "The new position of the environment. The lowest number will be displayed as the first environment."
  },
  DELETE: {
    workspaceId: "The ID of the project to delete the environment from.",
    id: "The ID of the environment to delete."
  }
} as const;

export const FOLDERS = {
  LIST: {
    workspaceId: "The ID of the project to list folders from.",
    environment: "The slug of the environment to list folders from.",
    path: "The path to list folders from.",
    directory: "The directory to list folders from. (Deprecated in favor of path)"
  },
  CREATE: {
    workspaceId: "The ID of the project to create the folder in.",
    environment: "The slug of the environment to create the folder in.",
    name: "The name of the folder to create.",
    path: "The path of the folder to create.",
    directory: "The directory of the folder to create. (Deprecated in favor of path)"
  },
  UPDATE: {
    folderId: "The ID of the folder to update.",
    environment: "The slug of the environment where the folder is located.",
    name: "The new name of the folder.",
    path: "The path of the folder to update.",
    directory: "The new directory of the folder to update. (Deprecated in favor of path)",
    projectSlug: "The slug of the project where the folder is located.",
    workspaceId: "The ID of the project where the folder is located."
  },
  DELETE: {
    folderIdOrName: "The ID or name of the folder to delete.",
    workspaceId: "The ID of the project to delete the folder from.",
    environment: "The slug of the environment where the folder is located.",
    directory: "The directory of the folder to delete. (Deprecated in favor of path)",
    path: "The path of the folder to delete."
  }
} as const;

export const SECRETS = {
  ATTACH_TAGS: {
    secretName: "The name of the secret to attach tags to.",
    secretPath: "The path of the secret to attach tags to.",
    type: "The type of the secret to attach tags to. (shared/personal)",
    environment: "The slug of the environment where the secret is located",
    projectSlug: "The slug of the project where the secret is located",
    tagSlugs: "An array of existing tag slugs to attach to the secret."
  },
  DETACH_TAGS: {
    secretName: "The name of the secret to detach tags from.",
    secretPath: "The path of the secret to detach tags from.",
    type: "The type of the secret to attach tags to. (shared/personal)",
    environment: "The slug of the environment where the secret is located",
    projectSlug: "The slug of the project where the secret is located",
    tagSlugs: "An array of existing tag slugs to detach from the secret."
  }
} as const;

export const RAW_SECRETS = {
  LIST: {
    expand: "Whether or not to expand secret references",
    recursive:
      "Whether or not to fetch all secrets from the specified base path, and all of its subdirectories. Note, the max depth is 20 deep.",
    workspaceId: "The ID of the project to list secrets from.",
    workspaceSlug:
      "The slug of the project to list secrets from. This parameter is only applicable by machine identities.",
    environment: "The slug of the environment to list secrets from.",
    secretPath: "The secret path to list secrets from.",
    includeImports: "Weather to include imported secrets or not."
  },
  CREATE: {
    secretName: "The name of the secret to create.",
    projectSlug: "The slug of the project to create the secret in.",
    environment: "The slug of the environment to create the secret in.",
    secretComment: "Attach a comment to the secret.",
    secretPath: "The path to create the secret in.",
    secretValue: "The value of the secret to create.",
    skipMultilineEncoding: "Skip multiline encoding for the secret value.",
    type: "The type of the secret to create.",
    workspaceId: "The ID of the project to create the secret in."
  },
  GET: {
    secretName: "The name of the secret to get.",
    workspaceId: "The ID of the project to get the secret from.",
    workspaceSlug: "The slug of the project to get the secret from.",
    environment: "The slug of the environment to get the secret from.",
    secretPath: "The path of the secret to get.",
    version: "The version of the secret to get.",
    type: "The type of the secret to get.",
    includeImports: "Weather to include imported secrets or not."
  },
  UPDATE: {
    secretName: "The name of the secret to update.",
    secretComment: "Update comment to the secret.",
    environment: "The slug of the environment where the secret is located.",
    secretPath: "The path of the secret to update",
    secretValue: "The new value of the secret.",
    skipMultilineEncoding: "Skip multiline encoding for the secret value.",
    type: "The type of the secret to update.",
    projectSlug: "The slug of the project to update the secret in.",
    workspaceId: "The ID of the project to update the secret in."
  },
  DELETE: {
    secretName: "The name of the secret to delete.",
    environment: "The slug of the environment where the secret is located.",
    secretPath: "The path of the secret.",
    type: "The type of the secret to delete.",
    projectSlug: "The slug of the project to delete the secret in.",
    workspaceId: "The ID of the project where the secret is located."
  }
} as const;

export const SECRET_IMPORTS = {
  LIST: {
    workspaceId: "The ID of the project to list secret imports from.",
    environment: "The slug of the environment to list secret imports from.",
    path: "The path to list secret imports from."
  },
  CREATE: {
    environment: "The slug of the environment to import into.",
    path: "The path to import into.",
    workspaceId: "The ID of the project you are working in.",
    import: {
      environment: "The slug of the environment to import from.",
      path: "The path to import from."
    }
  },
  UPDATE: {
    secretImportId: "The ID of the secret import to update.",
    environment: "The slug of the environment where the secret import is located.",
    import: {
      environment: "The new environment slug to import from.",
      path: "The new path to import from.",
      position: "The new position of the secret import. The lowest number will be displayed as the first import."
    },
    path: "The path of the secret import to update.",
    workspaceId: "The ID of the project where the secret import is located."
  },
  DELETE: {
    workspaceId: "The ID of the project to delete the secret import from.",
    secretImportId: "The ID of the secret import to delete.",
    environment: "The slug of the environment where the secret import is located.",
    path: "The path of the secret import to delete."
  }
} as const;

export const AUDIT_LOGS = {
  EXPORT: {
    workspaceId: "The ID of the project to export audit logs from.",
    eventType: "The type of the event to export.",
    userAgentType: "Choose which consuming application to export audit logs for.",
    startDate: "The date to start the export from.",
    endDate: "The date to end the export at.",
    offset: "The offset to start from. If you enter 10, it will start from the 10th audit log.",
    limit: "The number of audit logs to return.",
    actor: "The actor to filter the audit logs by."
  }
} as const;

export const DYNAMIC_SECRETS = {
  LIST: {
    projectSlug: "The slug of the project to create dynamic secret in.",
    environmentSlug: "The slug of the environment to list folders from.",
    path: "The path to list folders from."
  },
  LIST_LEAES_BY_NAME: {
    projectSlug: "The slug of the project to create dynamic secret in.",
    environmentSlug: "The slug of the environment to list folders from.",
    path: "The path to list folders from.",
    name: "The name of the dynamic secret."
  },
  GET_BY_NAME: {
    projectSlug: "The slug of the project to create dynamic secret in.",
    environmentSlug: "The slug of the environment to list folders from.",
    path: "The path to list folders from.",
    name: "The name of the dynamic secret."
  },
  CREATE: {
    projectSlug: "The slug of the project to create dynamic secret in.",
    environmentSlug: "The slug of the environment to create the dynamic secret in.",
    path: "The path to create the dynamic secret in.",
    name: "The name of the dynamic secret.",
    provider: "The type of dynamic secret.",
    defaultTTL: "The default TTL that will be applied for all the leases.",
    maxTTL: "The maximum limit a TTL can be leases or renewed."
  },
  UPDATE: {
    projectSlug: "The slug of the project to update dynamic secret in.",
    environmentSlug: "The slug of the environment to update the dynamic secret in.",
    path: "The path to update the dynamic secret in.",
    name: "The name of the dynamic secret.",
    inputs: "The new partial values for the configurated provider of the dynamic secret",
    defaultTTL: "The default TTL that will be applied for all the leases.",
    maxTTL: "The maximum limit a TTL can be leases or renewed.",
    newName: "The new name for the dynamic secret."
  },
  DELETE: {
    projectSlug: "The slug of the project to delete dynamic secret in.",
    environmentSlug: "The slug of the environment to delete the dynamic secret in.",
    path: "The path to delete the dynamic secret in.",
    name: "The name of the dynamic secret.",
    isForced:
      "A boolean flag to delete the the dynamic secret from infisical without trying to remove it from external provider. Used when the dynamic secret got modified externally."
  }
} as const;

export const DYNAMIC_SECRET_LEASES = {
  GET_BY_LEASEID: {
    projectSlug: "The slug of the project to create dynamic secret in.",
    environmentSlug: "The slug of the environment to list folders from.",
    path: "The path to list folders from.",
    leaseId: "The ID of the dynamic secret lease."
  },
  CREATE: {
    projectSlug: "The slug of the project of the dynamic secret in.",
    environmentSlug: "The slug of the environment of the dynamic secret in.",
    path: "The path of the dynamic secret in.",
    dynamicSecretName: "The name of the dynamic secret.",
    ttl: "The lease lifetime ttl. If not provided the default TTL of dynamic secret will be used."
  },
  RENEW: {
    projectSlug: "The slug of the project of the dynamic secret in.",
    environmentSlug: "The slug of the environment of the dynamic secret in.",
    path: "The path of the dynamic secret in.",
    leaseId: "The ID of the dynamic secret lease.",
    ttl: "The renew TTL that gets added with current expiry (ensure it's below max TTL) for a total less than creation time + max TTL."
  },
  DELETE: {
    projectSlug: "The slug of the project of the dynamic secret in.",
    environmentSlug: "The slug of the environment of the dynamic secret in.",
    path: "The path of the dynamic secret in.",
    leaseId: "The ID of the dynamic secret lease.",
    isForced:
      "A boolean flag to delete the the dynamic secret from infisical without trying to remove it from external provider. Used when the dynamic secret got modified externally."
  }
} as const;
export const SECRET_TAGS = {
  LIST: {
    projectId: "The ID of the project to list tags from."
  },
  CREATE: {
    projectId: "The ID of the project to create the tag in.",
    name: "The name of the tag to create.",
    slug: "The slug of the tag to create.",
    color: "The color of the tag to create."
  },
  DELETE: {
    tagId: "The ID of the tag to delete.",
    projectId: "The ID of the project to delete the tag from."
  }
} as const;

export const IDENTITY_ADDITIONAL_PRIVILEGE = {
  CREATE: {
    projectSlug: "The slug of the project of the identity in.",
    identityId: "The ID of the identity to create.",
    slug: "The slug of the privilege to create.",
    permissions: `@deprecated - use privilegePermission
The permission object for the privilege.
- Read secrets
\`\`\`
{ "permissions": [{"action": "read", "subject": "secrets"]}
\`\`\`
- Read and Write secrets
\`\`\`
{ "permissions": [{"action": "read", "subject": "secrets"], {"action": "write", "subject": "secrets"]}
\`\`\`
- Read secrets scoped to an environment and secret path
\`\`\`
- { "permissions": [{"action": "read", "subject": "secrets", "conditions": { "environment": "dev", "secretPath": { "$glob": "/" } }}] }
\`\`\`
`,
    privilegePermission: "The permission object for the privilege.",
    isPackPermission: "Whether the server should pack(compact) the permission object.",
    isTemporary: "Whether the privilege is temporary.",
    temporaryMode: "Type of temporary access given. Types: relative",
    temporaryRange: "TTL for the temporay time. Eg: 1m, 1h, 1d",
    temporaryAccessStartTime: "ISO time for which temporary access should begin."
  },
  UPDATE: {
    projectSlug: "The slug of the project of the identity in.",
    identityId: "The ID of the identity to update.",
    slug: "The slug of the privilege to update.",
    newSlug: "The new slug of the privilege to update.",
    permissions: `@deprecated - use privilegePermission
The permission object for the privilege.
- Read secrets
\`\`\`
{ "permissions": [{"action": "read", "subject": "secrets"]}
\`\`\`
- Read and Write secrets
\`\`\`
{ "permissions": [{"action": "read", "subject": "secrets"], {"action": "write", "subject": "secrets"]}
\`\`\`
- Read secrets scoped to an environment and secret path
\`\`\`
- { "permissions": [{"action": "read", "subject": "secrets", "conditions": { "environment": "dev", "secretPath": { "$glob": "/" } }}] }
\`\`\`
`,
    privilegePermission: "The permission object for the privilege.",
    isTemporary: "Whether the privilege is temporary.",
    temporaryMode: "Type of temporary access given. Types: relative",
    temporaryRange: "TTL for the temporay time. Eg: 1m, 1h, 1d",
    temporaryAccessStartTime: "ISO time for which temporary access should begin."
  },
  DELETE: {
    projectSlug: "The slug of the project of the identity in.",
    identityId: "The ID of the identity to delete.",
    slug: "The slug of the privilege to delete."
  },
  GET_BY_SLUG: {
    projectSlug: "The slug of the project of the identity in.",
    identityId: "The ID of the identity to list.",
    slug: "The slug of the privilege."
  },
  LIST: {
    projectSlug: "The slug of the project of the identity in.",
    identityId: "The ID of the identity to list.",
    unpacked: "Whether the system should send the permissions as unpacked"
  }
};

export const PROJECT_USER_ADDITIONAL_PRIVILEGE = {
  CREATE: {
    projectMembershipId: "Project membership id of user",
    slug: "The slug of the privilege to create.",
    permissions:
      "The permission object for the privilege. Refer https://casl.js.org/v6/en/guide/define-rules#the-shape-of-raw-rule to understand the shape",
    isPackPermission: "Whether the server should pack(compact) the permission object.",
    isTemporary: "Whether the privilege is temporary.",
    temporaryMode: "Type of temporary access given. Types: relative",
    temporaryRange: "TTL for the temporay time. Eg: 1m, 1h, 1d",
    temporaryAccessStartTime: "ISO time for which temporary access should begin."
  },
  UPDATE: {
    privilegeId: "The id of privilege object",
    slug: "The slug of the privilege to create.",
    newSlug: "The new slug of the privilege to create.",
    permissions:
      "The permission object for the privilege. Refer https://casl.js.org/v6/en/guide/define-rules#the-shape-of-raw-rule to understand the shape",
    isPackPermission: "Whether the server should pack(compact) the permission object.",
    isTemporary: "Whether the privilege is temporary.",
    temporaryMode: "Type of temporary access given. Types: relative",
    temporaryRange: "TTL for the temporay time. Eg: 1m, 1h, 1d",
    temporaryAccessStartTime: "ISO time for which temporary access should begin."
  },
  DELETE: {
    privilegeId: "The id of privilege object"
  },
  GET_BY_PRIVILEGEID: {
    privilegeId: "The id of privilege object"
  },
  LIST: {
    projectMembershipId: "Project membership id of user"
  }
};

export const INTEGRATION_AUTH = {
  GET: {
    integrationAuthId: "The id of integration authentication object."
  },
  DELETE: {
    integration: "The slug of the integration to be unauthorized.",
    projectId: "The ID of the project to delete the integration auth from."
  },
  DELETE_BY_ID: {
    integrationAuthId: "The id of integration authentication object to delete."
  },
  CREATE_ACCESS_TOKEN: {
    workspaceId: "The ID of the project to create the integration auth for.",
    integration: "The slug of integration for the auth object.",
    accessId: "The unique authorized access id of the external integration provider.",
    accessToken: "The unique authorized access token of the external integration provider.",
    url: "",
    namespace: "",
    refreshToken: "The refresh token for integration authorization."
  }
} as const;

export const INTEGRATION = {
  CREATE: {
    integrationAuthId: "The ID of the integration auth object to link with integration.",
    app: "The name of the external integration providers app entity that you want to sync secrets with. Used in Netlify, GitHub, Vercel integrations.",
    isActive: "Whether the integration should be active or disabled.",
    appId:
      "The ID of the external integration providers app entity that you want to sync secrets with. Used in Netlify, GitHub, Vercel integrations.",
    secretPath: "The path of the secrets to sync secrets from.",
    sourceEnvironment: "The environment to sync secret from.",
    targetEnvironment:
      "The target environment of the integration provider. Used in cloudflare pages, TeamCity, Gitlab integrations.",
    targetEnvironmentId:
      "The target environment id of the integration provider. Used in cloudflare pages, teamcity, gitlab integrations.",
    targetService:
      "The service based grouping identifier of the external provider. Used in Terraform cloud, Checkly, Railway and NorthFlank",
    targetServiceId:
      "The service based grouping identifier ID of the external provider. Used in Terraform cloud, Checkly, Railway and NorthFlank",
    owner: "External integration providers service entity owner. Used in Github.",
    url: "The self-hosted URL of the platform to integrate with",
    path: "Path to save the synced secrets. Used by Gitlab, AWS Parameter Store, Vault",
    region: "AWS region to sync secrets to.",
    scope: "Scope of the provider. Used by Github, Qovery",
    metadata: {
      secretPrefix: "The prefix for the saved secret. Used by GCP.",
      secretSuffix: "The suffix for the saved secret. Used by GCP.",
      initialSyncBehavoir: "Type of syncing behavoir with the integration.",
      mappingBehavior: "The mapping behavior of the integration.",
      shouldAutoRedeploy: "Used by Render to trigger auto deploy.",
      secretGCPLabel: "The label for GCP secrets.",
      secretAWSTag: "The tags for AWS secrets.",
      kmsKeyId: "The ID of the encryption key from AWS KMS.",
      shouldDisableDelete: "The flag to disable deletion of secrets in AWS Parameter Store.",
<<<<<<< HEAD
      shouldMaskSecrets: "The flag to determine the visibility of secrets to sync. Used by Gitlab",
      shouldProtectSecrets: "The flag to determine usage rules of secrets to sync. Used by Gitlab"
=======
      shouldEnableDelete: "The flag to enable deletion of secrets"
>>>>>>> 03c9a560
    }
  },
  UPDATE: {
    integrationId: "The ID of the integration object.",
    app: "The name of the external integration providers app entity that you want to sync secrets with. Used in Netlify, GitHub, Vercel integrations.",
    appId:
      "The ID of the external integration providers app entity that you want to sync secrets with. Used in Netlify, GitHub, Vercel integrations.",
    isActive: "Whether the integration should be active or disabled.",
    secretPath: "The path of the secrets to sync secrets from.",
    owner: "External integration providers service entity owner. Used in Github.",
    targetEnvironment:
      "The target environment of the integration provider. Used in cloudflare pages, TeamCity, Gitlab integrations.",
    environment: "The environment to sync secrets from."
  },
  DELETE: {
    integrationId: "The ID of the integration object."
  },
  SYNC: {
    integrationId: "The ID of the integration object to manually sync"
  }
};

export const AUDIT_LOG_STREAMS = {
  CREATE: {
    url: "The HTTP URL to push logs to.",
    headers: {
      desc: "The HTTP headers attached for the external prrovider requests.",
      key: "The HTTP header key name.",
      value: "The HTTP header value."
    }
  },
  UPDATE: {
    id: "The ID of the audit log stream to update.",
    url: "The HTTP URL to push logs to.",
    headers: {
      desc: "The HTTP headers attached for the external prrovider requests.",
      key: "The HTTP header key name.",
      value: "The HTTP header value."
    }
  },
  DELETE: {
    id: "The ID of the audit log stream to delete."
  },
  GET_BY_ID: {
    id: "The ID of the audit log stream to get details."
  }
};

export const PROJECT_ROLE = {
  CREATE: {
    projectSlug: "Slug of the project to create the role for.",
    slug: "The slug of the role.",
    name: "The name of the role.",
    description: "The description for the role.",
    permissions: "The permissions assigned to the role."
  },
  UPDATE: {
    projectSlug: "Slug of the project to update the role for.",
    roleId: "The ID of the role to update",
    slug: "The slug of the role.",
    name: "The name of the role.",
    description: "The description for the role.",
    permissions: "The permissions assigned to the role."
  },
  DELETE: {
    projectSlug: "Slug of the project to delete this role for.",
    roleId: "The ID of the role to update"
  },
  GET_ROLE_BY_SLUG: {
    projectSlug: "The slug of the project.",
    roleSlug: "The slug of the role to get details"
  },
  LIST: {
    projectSlug: "The slug of the project to list the roles of."
  }
};<|MERGE_RESOLUTION|>--- conflicted
+++ resolved
@@ -675,12 +675,9 @@
       secretAWSTag: "The tags for AWS secrets.",
       kmsKeyId: "The ID of the encryption key from AWS KMS.",
       shouldDisableDelete: "The flag to disable deletion of secrets in AWS Parameter Store.",
-<<<<<<< HEAD
       shouldMaskSecrets: "The flag to determine the visibility of secrets to sync. Used by Gitlab",
-      shouldProtectSecrets: "The flag to determine usage rules of secrets to sync. Used by Gitlab"
-=======
+      shouldProtectSecrets: "The flag to determine usage rules of secrets to sync. Used by Gitlab",
       shouldEnableDelete: "The flag to enable deletion of secrets"
->>>>>>> 03c9a560
     }
   },
   UPDATE: {
