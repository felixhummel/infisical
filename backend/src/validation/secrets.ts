import { Types } from "mongoose";
import { ISecret, IServiceTokenData, IUser, Secret } from "../models";
import { validateUserClientForSecret, validateUserClientForSecrets } from "./user";
import {
  validateServiceTokenDataClientForSecrets,
  validateServiceTokenDataClientForWorkspace
} from "./serviceTokenData";
import { BadRequestError, SecretNotFoundError } from "../utils/errors";
import { AuthData } from "../interfaces/middleware";
import { ActorType } from "../ee/models";
import { z } from "zod";
import { SECRET_PERSONAL, SECRET_SHARED } from "../variables";

/**
 * Validate authenticated clients for secrets with id [secretId] based
 * on any known permissions.
 * @param {Object} obj
 * @param {Object} obj.authData - authenticated client details
 * @param {Types.ObjectId} obj.secretId - id of secret to validate against
 * @param {Array<'admin' | 'member'>} obj.acceptedRoles - accepted workspace roles
 * @param {String[]} obj.requiredPermissions - required permissions as part of the endpoint
 */
export const validateClientForSecret = async ({
  authData,
  secretId,
  acceptedRoles,
  requiredPermissions
}: {
  authData: AuthData;
  secretId: Types.ObjectId;
  acceptedRoles: Array<"admin" | "member">;
  requiredPermissions: string[];
}) => {
  const secret = await Secret.findById(secretId);

  if (!secret)
    throw SecretNotFoundError({
      message: "Failed to find secret"
    });

  switch (authData.actor.type) {
    case ActorType.USER:
      await validateUserClientForSecret({
        user: authData.authPayload as IUser,
        secret,
        acceptedRoles,
        requiredPermissions
      });

      return secret;
    case ActorType.SERVICE:
      await validateServiceTokenDataClientForWorkspace({
        serviceTokenData: authData.authPayload as IServiceTokenData,
        workspaceId: secret.workspace,
        environment: secret.environment
      });

      return secret;
  }
};

/**
 * Validate authenticated clients for secrets with ids [secretIds] based
 * on any known permissions.
 * @param {Object} obj
 * @param {Object} obj.authData - authenticated client details
 * @param {Types.ObjectId[]} obj.secretIds - id of workspace to validate against
 * @param {String} obj.environment - (optional) environment in workspace to validate against
 * @param {Array<'admin' | 'member'>} obj.acceptedRoles - accepted workspace roles
 * @param {String[]} obj.requiredPermissions - required permissions as part of the endpoint
 */
export const validateClientForSecrets = async ({
  authData,
  secretIds,
  requiredPermissions
}: {
  authData: AuthData;
  secretIds: Types.ObjectId[];
  requiredPermissions: string[];
}) => {
  let secrets: ISecret[] = [];

  secrets = await Secret.find({
    _id: {
      $in: secretIds
    }
  });

  if (secrets.length != secretIds.length) {
    throw BadRequestError({ message: "Failed to validate non-existent secrets" });
  }

  switch (authData.actor.type) {
    case ActorType.USER:
      await validateUserClientForSecrets({
        user: authData.authPayload as IUser,
        secrets,
        requiredPermissions
      });

      return secrets;
    case ActorType.SERVICE:
      await validateServiceTokenDataClientForSecrets({
        serviceTokenData: authData.authPayload as IServiceTokenData,
        secrets,
        requiredPermissions
      });

      return secrets;
  }
};

export const GetSecretVersionsV1 = z.object({
  params: z.object({
    secretId: z.string().trim()
  }),
  query: z.object({
    offset: z.coerce.number(),
    limit: z.coerce.number()
  })
});

export const RollbackSecretVersionV1 = z.object({
  params: z.object({
    secretId: z.string().trim()
  }),
  body: z.object({
    version: z.number()
  })
});

export const PushSecretsV1 = z.object({
  params: z.object({
    workspaceId: z.string().trim()
  }),
  body: z.object({
    secrets: z.object({}).array(),
    keys: z.object({}).array(),
    environment: z.string().trim(),
    channel: z.string().trim()
  })
});

export const PullSecretsV1 = z.object({
  params: z.object({
    workspaceId: z.string().trim()
  }),
  query: z.object({
    channel: z.string().optional(),
    environment: z.string().trim()
  })
});

export const PullSecretsServiceTokenV1 = z.object({
  params: z.object({
    workspaceId: z.string().trim()
  }),
  query: z.object({
    channel: z.string().optional(),
    environment: z.string().trim()
  })
});

const batchUpdateRequestV2 = z.object({
  _id: z.string(),
  folderId: z.string().trim().optional(),
  type: z.enum(["shared", "personal"]),
  secretName: z.string().trim(),
  secretKeyCiphertext: z.string().trim(),
  secretKeyIV: z.string().trim(),
  secretKeyTag: z.string().trim(),
  secretValueCiphertext: z.string().trim(),
  secretValueIV: z.string().trim(),
  secretValueTag: z.string().trim(),
  secretCommentCiphertext: z.string().trim().optional(),
  secretCommentIV: z.string().trim().optional(),
  secretCommentTag: z.string().trim().optional(),
  tags: z
    .object({
      _id: z.string().trim(),
      name: z.string().trim(),
      slug: z.string().trim()
    })
    .array()
});

export const BatchSecretsV2 = z.object({
  body: z.object({
    workspaceId: z.string().trim(),
    folderId: z.string().trim().default("root"),
    environment: z.string().trim(),
    secretPath: z.string().trim().default("/"),
    requests: z
      .discriminatedUnion("method", [
        z.object({
          method: z.literal("POST"),
          secret: batchUpdateRequestV2.omit({ _id: true })
        }),
        z.object({
          method: z.literal("PATCH"),
          secret: batchUpdateRequestV2
        }),
        z.object({
          method: z.literal("DELETE"),
          secret: z.object({ _id: z.string().trim(), secretName: z.string().trim() })
        })
      ])
      .array()
  })
});

export const GetSecretsV2 = z.object({
  query: z.object({
    workspaceId: z.string().trim(),
    environment: z.string().trim(),
    tagSlugs: z.string().trim().optional(),
    folderId: z.string().trim().default("root"),
    secretPath: z.string().trim().optional(),
    include_imports: z
      .enum(["true", "false"])
      .default("false")
      .transform((value) => value === "true")
  })
});

export const GetSecretsRawV3 = z.object({
  query: z.object({
    workspaceId: z.string().trim().optional(),
    environment: z.string().trim().optional(),
    secretPath: z.string().trim().default("/"),
    folderId: z.string().trim().optional(),
    include_imports: z
      .enum(["true", "false"])
      .default("false")
      .transform((value) => value === "true")
  })
});

export const GetSecretByNameRawV3 = z.object({
  params: z.object({
    secretName: z.string().trim()
  }),
  query: z.object({
    workspaceId: z.string().trim(),
    environment: z.string().trim(),
    secretPath: z.string().trim().default("/"),
    type: z.enum([SECRET_SHARED, SECRET_PERSONAL]).optional(),
    include_imports: z
      .enum(["true", "false"])
      .default("true")
      .transform((value) => value === "true")
  })
});

export const CreateSecretRawV3 = z.object({
  body: z.object({
    workspaceId: z.string().trim(),
    environment: z.string().trim(),
    secretPath: z.string().trim().default("/"),
<<<<<<< HEAD
    secretValue: z.string().trim(),
    secretComment: z.string().trim().optional().default(""),
=======
    secretValue: z
      .string()
      .transform((val) => (val.at(-1) === "\n" ? `${val.trim()}\n` : val.trim())),
    secretComment: z.string().trim(),
    skipMultilineEncoding: z.boolean().optional(),
>>>>>>> 66787b1f
    type: z.enum([SECRET_SHARED, SECRET_PERSONAL])
  }),
  params: z.object({
    secretName: z.string().trim()
  })
});

export const UpdateSecretByNameRawV3 = z.object({
  params: z.object({
    secretName: z.string().trim()
  }),
  body: z.object({
    workspaceId: z.string().trim(),
    environment: z.string().trim(),
    secretValue: z
      .string()
      .transform((val) => (val.at(-1) === "\n" ? `${val.trim()}\n` : val.trim())),
    secretPath: z.string().trim().default("/"),
    skipMultilineEncoding: z.boolean().optional(),
    type: z.enum([SECRET_SHARED, SECRET_PERSONAL]).default(SECRET_SHARED)
  })
});

export const DeleteSecretByNameRawV3 = z.object({
  params: z.object({
    secretName: z.string().trim()
  }),
  body: z.object({
    workspaceId: z.string().trim(),
    environment: z.string().trim(),
    secretPath: z.string().trim().default("/"),
    type: z.enum([SECRET_SHARED, SECRET_PERSONAL]).default(SECRET_SHARED)
  })
});

export const GetSecretsV3 = z.object({
  query: z.object({
    workspaceId: z.string().trim(),
    environment: z.string().trim(),
    secretPath: z.string().trim().default("/"),
    folderId: z.string().trim().optional(),
    include_imports: z
      .enum(["true", "false"])
      .default("false")
      .transform((value) => value === "true")
  })
});

export const GetSecretByNameV3 = z.object({
  query: z.object({
    workspaceId: z.string().trim(),
    environment: z.string().trim(),
    secretPath: z.string().trim().default("/"),
    type: z.enum([SECRET_SHARED, SECRET_PERSONAL]).optional(),
    include_imports: z
      .enum(["true", "false"])
      .default("true")
      .transform((value) => value === "true")
  }),
  params: z.object({
    secretName: z.string().trim()
  })
});

export const CreateSecretV3 = z.object({
  body: z.object({
    workspaceId: z.string().trim(),
    environment: z.string().trim(),
    type: z.enum([SECRET_SHARED, SECRET_PERSONAL]),
    secretPath: z.string().trim().default("/"),
    secretKeyCiphertext: z.string().trim(),
    secretKeyIV: z.string().trim(),
    secretKeyTag: z.string().trim(),
    secretValueCiphertext: z.string().trim(),
    secretValueIV: z.string().trim(),
    secretValueTag: z.string().trim(),
    secretCommentCiphertext: z.string().trim().optional(),
    secretCommentIV: z.string().trim().optional(),
    secretCommentTag: z.string().trim().optional(),
    metadata: z.record(z.string()).optional(),
    skipMultilineEncoding: z.boolean().optional()
  }),
  params: z.object({
    secretName: z.string().trim()
  })
});

export const UpdateSecretByNameV3 = z.object({
  body: z.object({
    workspaceId: z.string().trim(),
    environment: z.string().trim(),
    type: z.enum([SECRET_SHARED, SECRET_PERSONAL]),
    secretPath: z.string().trim().default("/"),
    secretValueCiphertext: z.string().trim(),
    secretValueIV: z.string().trim(),
    secretValueTag: z.string().trim(),
    secretCommentCiphertext: z.string().trim().optional(),
    secretCommentIV: z.string().trim().optional(),
    secretCommentTag: z.string().trim().optional(),
    tags: z.string().array().optional(),
    skipMultilineEncoding: z.boolean().optional(),
    // to update secret name
    secretName: z.string().trim().optional(),
    secretKeyIV: z.string().trim().optional(),
    secretKeyTag: z.string().trim().optional(),
    secretKeyCiphertext: z.string().trim().optional()
  }),
  params: z.object({
    secretName: z.string()
  })
});

export const DeleteSecretByNameV3 = z.object({
  body: z.object({
    workspaceId: z.string().trim(),
    environment: z.string().trim(),
    type: z.enum([SECRET_SHARED, SECRET_PERSONAL]),
    secretPath: z.string().trim().default("/")
  }),
  params: z.object({
    secretName: z.string()
  })
});

export const CreateSecretByNameBatchV3 = z.object({
  body: z.object({
    workspaceId: z.string().trim(),
    environment: z.string().trim(),
    secretPath: z.string().trim().default("/"),
    secrets: z
      .object({
        secretName: z.string().trim(),
        type: z.enum([SECRET_SHARED, SECRET_PERSONAL]),
        secretKeyCiphertext: z.string().trim(),
        secretKeyIV: z.string().trim(),
        secretKeyTag: z.string().trim(),
        secretValueCiphertext: z.string().trim(),
        secretValueIV: z.string().trim(),
        secretValueTag: z.string().trim(),
        secretCommentCiphertext: z.string().trim().optional(),
        secretCommentIV: z.string().trim().optional(),
        secretCommentTag: z.string().trim().optional(),
        metadata: z.record(z.string()).optional(),
        skipMultilineEncoding: z.boolean().optional()
      })
      .array()
      .min(1)
  })
});

export const UpdateSecretByNameBatchV3 = z.object({
  body: z.object({
    workspaceId: z.string().trim(),
    environment: z.string().trim(),
    secretPath: z.string().trim().default("/"),
    secrets: z
      .object({
        secretName: z.string().trim(),
        type: z.enum([SECRET_SHARED, SECRET_PERSONAL]),
        secretValueCiphertext: z.string().trim(),
        secretValueIV: z.string().trim(),
        secretValueTag: z.string().trim(),
        secretCommentCiphertext: z.string().trim().optional(),
        secretCommentIV: z.string().trim().optional(),
        secretCommentTag: z.string().trim().optional(),
        skipMultilineEncoding: z.boolean().optional(),
        tags: z.string().array().optional()
      })
      .array()
      .min(1)
  })
});

export const DeleteSecretByNameBatchV3 = z.object({
  body: z.object({
    workspaceId: z.string().trim(),
    environment: z.string().trim(),
    secretPath: z.string().trim().default("/"),
    secrets: z
      .object({
        secretName: z.string().trim(),
        type: z.enum([SECRET_SHARED, SECRET_PERSONAL])
      })
      .array()
      .min(1)
  })
});<|MERGE_RESOLUTION|>--- conflicted
+++ resolved
@@ -257,16 +257,11 @@
     workspaceId: z.string().trim(),
     environment: z.string().trim(),
     secretPath: z.string().trim().default("/"),
-<<<<<<< HEAD
-    secretValue: z.string().trim(),
-    secretComment: z.string().trim().optional().default(""),
-=======
     secretValue: z
       .string()
       .transform((val) => (val.at(-1) === "\n" ? `${val.trim()}\n` : val.trim())),
-    secretComment: z.string().trim(),
+    secretComment: z.string().trim().optional().default(""),
     skipMultilineEncoding: z.boolean().optional(),
->>>>>>> 66787b1f
     type: z.enum([SECRET_SHARED, SECRET_PERSONAL])
   }),
   params: z.object({
