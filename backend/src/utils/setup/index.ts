import * as Sentry from "@sentry/node";
import { DatabaseService, TelemetryService } from "../../services";
import { setTransporter } from "../../helpers/nodemailer";
import { EELicenseService } from "../../ee/services";
import { initSmtp } from "../../services/smtp";
import { createTestUserForDevelopment } from "../addDevelopmentUser";
// eslint-disable-next-line @typescript-eslint/no-var-requires
import { validateEncryptionKeysConfig } from "./validateConfig";
import {
  backfillBotOrgs,
  backfillBots,
  backfillEncryptionMetadata,
  backfillIntegration,
  backfillSecretBlindIndexData,
  backfillSecretFolders,
  backfillSecretVersions,
  backfillServiceToken,
  backfillServiceTokenMultiScope,
  backfillTrustedIps,
  backfillUserAuthMethods,
  migrateRoleFromOwnerToAdmin
} from "./backfillData";
import {
  reencryptBotOrgKeys,
  reencryptBotPrivateKeys,
  reencryptSecretBlindIndexDataSalts
} from "./reencryptData";
import { getMongoURL, getNodeEnv, getRedisUrl, getSentryDSN } from "../../config";
<<<<<<< HEAD
import {
  initializeGitHubStrategy,
  initializeGitLabStrategy,
  initializeGoogleStrategy,
  initializeSamlStrategy
} from "../authn/passport";
=======
import { initializePassport } from "../auth";
import { logger } from "../logging";
>>>>>>> d4a5eb12

/**
 * Prepare Infisical upon startup. This includes tasks like:
 * - Log initial telemetry message
 * - Initializing SMTP configuration
 * - Initializing the instance global feature set (if applicable)
 * - Initializing the database connection
 * - Initializing Sentry
 * - Backfilling data
 * - Re-encrypting data
 */
export const setup = async () => {
  if ((await getRedisUrl()) === undefined || (await getRedisUrl()) === "") {
<<<<<<< HEAD
    // eslint-disable-next-line no-console
    console.error(
=======
    logger.error(
>>>>>>> d4a5eb12
      "WARNING: Redis is not yet configured. Infisical may not function as expected without it."
    );
  }

  await validateEncryptionKeysConfig();
  await TelemetryService.logTelemetryMessage();

  // initializing SMTP configuration
  setTransporter(await initSmtp());

  // initializing global feature set
  await EELicenseService.initGlobalFeatureSet();

  // initializing auth strategies
  await initializeGoogleStrategy();
  await initializeGitHubStrategy()
  await initializeGitLabStrategy();
  await initializeSamlStrategy();

  // re-encrypt any data previously encrypted under server hex 128-bit ENCRYPTION_KEY
  // to base64 256-bit ROOT_ENCRYPTION_KEY
  // await reencryptBotPrivateKeys();
  // await reencryptSecretBlindIndexDataSalts();

  // initializing the database connection
  await DatabaseService.initDatabase(await getMongoURL());

  /**
   * NOTE: the order in this setup function is critical.
   * It is important to backfill data before performing any re-encryption functionality.
   */

  // backfilling data to catch up with new collections and updated fields
  await backfillSecretVersions();
  await backfillBots();
  await backfillBotOrgs();
  await backfillSecretBlindIndexData();
  await backfillEncryptionMetadata();
  await backfillSecretFolders();
  await backfillServiceToken();
  await backfillIntegration();
  await backfillServiceTokenMultiScope();
  await backfillTrustedIps();
  await backfillUserAuthMethods();
  // await backfillPermission();
  await migrateRoleFromOwnerToAdmin()

  // re-encrypt any data previously encrypted under server hex 128-bit ENCRYPTION_KEY
  // to base64 256-bit ROOT_ENCRYPTION_KEY
  await reencryptBotPrivateKeys();
  await reencryptBotOrgKeys();
  await reencryptSecretBlindIndexDataSalts();

  // initializing Sentry
  Sentry.init({
    dsn: await getSentryDSN(),
    tracesSampleRate: 1.0,
    debug: (await getNodeEnv()) === "production" ? false : true,
    environment: await getNodeEnv()
  });

  await createTestUserForDevelopment();
};<|MERGE_RESOLUTION|>--- conflicted
+++ resolved
@@ -26,17 +26,13 @@
   reencryptSecretBlindIndexDataSalts
 } from "./reencryptData";
 import { getMongoURL, getNodeEnv, getRedisUrl, getSentryDSN } from "../../config";
-<<<<<<< HEAD
 import {
   initializeGitHubStrategy,
   initializeGitLabStrategy,
   initializeGoogleStrategy,
   initializeSamlStrategy
 } from "../authn/passport";
-=======
-import { initializePassport } from "../auth";
 import { logger } from "../logging";
->>>>>>> d4a5eb12
 
 /**
  * Prepare Infisical upon startup. This includes tasks like:
@@ -50,12 +46,7 @@
  */
 export const setup = async () => {
   if ((await getRedisUrl()) === undefined || (await getRedisUrl()) === "") {
-<<<<<<< HEAD
-    // eslint-disable-next-line no-console
-    console.error(
-=======
     logger.error(
->>>>>>> d4a5eb12
       "WARNING: Redis is not yet configured. Infisical may not function as expected without it."
     );
   }
