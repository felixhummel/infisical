--- conflicted
+++ resolved
@@ -383,10 +383,7 @@
     decryptWithInputKey,
     getOrgKmsKeyId,
     getProjectSecretManagerKmsKeyId,
-<<<<<<< HEAD
-    getOrgKmsDataKey
-=======
+    getOrgKmsDataKey,
     getProjectSecretManagerKmsDataKey
->>>>>>> 166de417
   };
 };