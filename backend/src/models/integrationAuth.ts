import { Document, Schema, Types, model } from "mongoose";
import {
  ALGORITHM_AES_256_GCM,
  ENCODING_SCHEME_BASE64,
  ENCODING_SCHEME_UTF8,
  INTEGRATION_AWS_PARAMETER_STORE,
  INTEGRATION_AWS_SECRET_MANAGER,
  INTEGRATION_AZURE_KEY_VAULT,
  INTEGRATION_CIRCLECI,
  INTEGRATION_CLOUDFLARE_PAGES,
  INTEGRATION_FLYIO,
  INTEGRATION_GITHUB,
  INTEGRATION_GITLAB,
  INTEGRATION_HASHICORP_VAULT,
  INTEGRATION_HEROKU,
  INTEGRATION_LARAVELFORGE,
  INTEGRATION_NETLIFY,
  INTEGRATION_RAILWAY,
  INTEGRATION_RENDER,
  INTEGRATION_SUPABASE,
  INTEGRATION_TRAVISCI,
  INTEGRATION_VERCEL,
<<<<<<< HEAD
  INTEGRATION_WINDMILL
=======
  INTEGRATION_CODEFRESH
>>>>>>> df256577
} from "../variables";

export interface IIntegrationAuth extends Document {
  _id: Types.ObjectId;
  workspace: Types.ObjectId;
<<<<<<< HEAD
  integration: "heroku" | "vercel" | "netlify" | "github" | "gitlab" | "render" | "railway" | "flyio" | "azure-key-vault" | "laravel-forge" | "circleci" | "travisci" | "supabase" | "aws-parameter-store" | "aws-secret-manager" | "checkly" | "cloudflare-pages" | "windmill";
=======
  integration: 'heroku' | 'vercel' | 'netlify' | 'github' | 'gitlab' | 'render' | 'railway' | 'flyio' | 'azure-key-vault' | 'laravel-forge' | 'circleci' | 'travisci' | 'supabase' | 'aws-parameter-store' | 'aws-secret-manager' | 'checkly' | 'cloudflare-pages' | 'codefresh';
>>>>>>> df256577
  teamId: string;
  accountId: string;
  url: string;
  namespace: string;
  refreshCiphertext?: string;
  refreshIV?: string;
  refreshTag?: string;
  accessIdCiphertext?: string;
  accessIdIV?: string;
  accessIdTag?: string;
  accessCiphertext?: string;
  accessIV?: string;
  accessTag?: string;
  algorithm?: "aes-256-gcm";
  keyEncoding?: "utf8" | "base64";
  accessExpiresAt?: Date;
}

const integrationAuthSchema = new Schema<IIntegrationAuth>(
  {
    workspace: {
      type: Schema.Types.ObjectId,
      ref: "Workspace",
      required: true,
    },
    integration: {
      type: String,
      enum: [
        INTEGRATION_AZURE_KEY_VAULT,
        INTEGRATION_AWS_PARAMETER_STORE,
        INTEGRATION_AWS_SECRET_MANAGER,
        INTEGRATION_HEROKU,
        INTEGRATION_VERCEL,
        INTEGRATION_NETLIFY,
        INTEGRATION_GITHUB,
        INTEGRATION_GITLAB,
        INTEGRATION_RENDER,
        INTEGRATION_RAILWAY,
        INTEGRATION_FLYIO,
        INTEGRATION_CIRCLECI,
        INTEGRATION_LARAVELFORGE,
        INTEGRATION_TRAVISCI,
        INTEGRATION_SUPABASE,
        INTEGRATION_HASHICORP_VAULT,
        INTEGRATION_CLOUDFLARE_PAGES,
<<<<<<< HEAD
        INTEGRATION_WINDMILL,
=======
        INTEGRATION_CODEFRESH
>>>>>>> df256577
      ],
      required: true,
    },
    teamId: {
      // vercel-specific integration param
      type: String,
    },
    url: {
      // for any self-hosted integrations (e.g. self-hosted hashicorp-vault)
      type: String,
    },
    namespace: {
      // hashicorp-vault-specific integration param
      type: String,
    },
    accountId: {
      // netlify-specific integration param
      type: String,
    },
    refreshCiphertext: {
      type: String,
      select: false,
    },
    refreshIV: {
      type: String,
      select: false,
    },
    refreshTag: {
      type: String,
      select: false,
    },
    accessIdCiphertext: {
      type: String,
      select: false,
    },
    accessIdIV: {
      type: String,
      select: false,
    },
    accessIdTag: {
      type: String,
      select: false,
    },
    accessCiphertext: {
      type: String,
      select: false,
    },
    accessIV: {
      type: String,
      select: false,
    },
    accessTag: {
      type: String,
      select: false,
    },
    accessExpiresAt: {
      type: Date,
      select: false,
    },
    algorithm: { // the encryption algorithm used
      type: String,
      enum: [ALGORITHM_AES_256_GCM],
      required: true,
    },
    keyEncoding: {
        type: String,
        enum: [
            ENCODING_SCHEME_UTF8,
            ENCODING_SCHEME_BASE64,
        ],
        required: true,
    },
  },
  {
    timestamps: true,
  }
);

const IntegrationAuth = model<IIntegrationAuth>(
  "IntegrationAuth",
  integrationAuthSchema
);

export default IntegrationAuth;<|MERGE_RESOLUTION|>--- conflicted
+++ resolved
@@ -20,21 +20,14 @@
   INTEGRATION_SUPABASE,
   INTEGRATION_TRAVISCI,
   INTEGRATION_VERCEL,
-<<<<<<< HEAD
+  INTEGRATION_CODEFRESH,
   INTEGRATION_WINDMILL
-=======
-  INTEGRATION_CODEFRESH
->>>>>>> df256577
 } from "../variables";
 
 export interface IIntegrationAuth extends Document {
   _id: Types.ObjectId;
   workspace: Types.ObjectId;
-<<<<<<< HEAD
-  integration: "heroku" | "vercel" | "netlify" | "github" | "gitlab" | "render" | "railway" | "flyio" | "azure-key-vault" | "laravel-forge" | "circleci" | "travisci" | "supabase" | "aws-parameter-store" | "aws-secret-manager" | "checkly" | "cloudflare-pages" | "windmill";
-=======
-  integration: 'heroku' | 'vercel' | 'netlify' | 'github' | 'gitlab' | 'render' | 'railway' | 'flyio' | 'azure-key-vault' | 'laravel-forge' | 'circleci' | 'travisci' | 'supabase' | 'aws-parameter-store' | 'aws-secret-manager' | 'checkly' | 'cloudflare-pages' | 'codefresh';
->>>>>>> df256577
+  integration: 'heroku' | 'vercel' | 'netlify' | 'github' | 'gitlab' | 'render' | 'railway' | 'flyio' | 'azure-key-vault' | 'laravel-forge' | 'circleci' | 'travisci' | 'supabase' | 'aws-parameter-store' | 'aws-secret-manager' | 'checkly' | 'cloudflare-pages' | 'windmill' | 'codefresh';
   teamId: string;
   accountId: string;
   url: string;
@@ -80,11 +73,8 @@
         INTEGRATION_SUPABASE,
         INTEGRATION_HASHICORP_VAULT,
         INTEGRATION_CLOUDFLARE_PAGES,
-<<<<<<< HEAD
+        INTEGRATION_CODEFRESH,
         INTEGRATION_WINDMILL,
-=======
-        INTEGRATION_CODEFRESH
->>>>>>> df256577
       ],
       required: true,
     },
