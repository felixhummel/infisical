import { Document, Schema, Types, model } from "mongoose";
import {
  ALGORITHM_AES_256_GCM,
  ENCODING_SCHEME_BASE64,
  ENCODING_SCHEME_UTF8,
  INTEGRATION_AWS_PARAMETER_STORE,
  INTEGRATION_AWS_SECRET_MANAGER,
  INTEGRATION_AZURE_KEY_VAULT,
  INTEGRATION_CIRCLECI,
  INTEGRATION_FLYIO,
  INTEGRATION_GITHUB,
  INTEGRATION_GITLAB,
  INTEGRATION_HASHICORP_VAULT,
  INTEGRATION_HEROKU,
  INTEGRATION_NETLIFY,
  INTEGRATION_RAILWAY,
  INTEGRATION_RENDER,
  INTEGRATION_SUPABASE,
<<<<<<< HEAD
  INTEGRATION_HASHICORP_VAULT,
  INTEGRATION_CLOUDFLARE_PAGES,
  ALGORITHM_AES_256_GCM,
  ENCODING_SCHEME_UTF8,
  ENCODING_SCHEME_BASE64
=======
  INTEGRATION_TRAVISCI,
  INTEGRATION_VERCEL,
>>>>>>> db019178
} from "../variables";

export interface IIntegrationAuth extends Document {
  _id: Types.ObjectId;
  workspace: Types.ObjectId;
<<<<<<< HEAD
  integration: 'heroku' | 'vercel' | 'netlify' | 'github' | 'gitlab' | 'render' | 'railway' | 'flyio' | 'azure-key-vault' | 'circleci' | 'travisci' | 'supabase' | 'aws-parameter-store' | 'aws-secret-manager' | 'checkly' | 'cloudflare-pages';
=======
  integration: "heroku" | "vercel" | "netlify" | "github" | "gitlab" | "render" | "railway" | "flyio" | "azure-key-vault" | "circleci" | "travisci" | "supabase" | "aws-parameter-store" | "aws-secret-manager" | "checkly";
>>>>>>> db019178
  teamId: string;
  accountId: string;
  url: string;
  namespace: string;
  refreshCiphertext?: string;
  refreshIV?: string;
  refreshTag?: string;
  accessIdCiphertext?: string;
  accessIdIV?: string;
  accessIdTag?: string;
  accessCiphertext?: string;
  accessIV?: string;
  accessTag?: string;
  algorithm?: "aes-256-gcm";
  keyEncoding?: "utf8" | "base64";
  accessExpiresAt?: Date;
}

const integrationAuthSchema = new Schema<IIntegrationAuth>(
  {
    workspace: {
      type: Schema.Types.ObjectId,
      ref: "Workspace",
      required: true,
    },
    integration: {
      type: String,
      enum: [
        INTEGRATION_AZURE_KEY_VAULT,
        INTEGRATION_AWS_PARAMETER_STORE,
        INTEGRATION_AWS_SECRET_MANAGER,
        INTEGRATION_HEROKU,
        INTEGRATION_VERCEL,
        INTEGRATION_NETLIFY,
        INTEGRATION_GITHUB,
        INTEGRATION_GITLAB,
        INTEGRATION_RENDER,
        INTEGRATION_RAILWAY,
        INTEGRATION_FLYIO,
        INTEGRATION_CIRCLECI,
        INTEGRATION_TRAVISCI,
        INTEGRATION_SUPABASE,
        INTEGRATION_HASHICORP_VAULT,
<<<<<<< HEAD
        INTEGRATION_CLOUDFLARE_PAGES,
=======
>>>>>>> db019178
      ],
      required: true,
    },
    teamId: {
      // vercel-specific integration param
      type: String,
    },
    url: {
      // for any self-hosted integrations (e.g. self-hosted hashicorp-vault)
      type: String,
    },
    namespace: {
      // hashicorp-vault-specific integration param
      type: String,
    },
    accountId: {
      // netlify-specific integration param
      type: String,
    },
    refreshCiphertext: {
      type: String,
      select: false,
    },
    refreshIV: {
      type: String,
      select: false,
    },
    refreshTag: {
      type: String,
      select: false,
    },
    accessIdCiphertext: {
      type: String,
      select: false,
    },
    accessIdIV: {
      type: String,
      select: false,
    },
    accessIdTag: {
      type: String,
      select: false,
    },
    accessCiphertext: {
      type: String,
      select: false,
    },
    accessIV: {
      type: String,
      select: false,
    },
    accessTag: {
      type: String,
      select: false,
    },
    accessExpiresAt: {
      type: Date,
      select: false,
    },
    algorithm: { // the encryption algorithm used
      type: String,
      enum: [ALGORITHM_AES_256_GCM],
      required: true,
    },
    keyEncoding: {
        type: String,
        enum: [
            ENCODING_SCHEME_UTF8,
            ENCODING_SCHEME_BASE64,
        ],
        required: true,
    },
  },
  {
    timestamps: true,
  }
);

const IntegrationAuth = model<IIntegrationAuth>(
  "IntegrationAuth",
  integrationAuthSchema
);

export default IntegrationAuth;<|MERGE_RESOLUTION|>--- conflicted
+++ resolved
@@ -16,26 +16,15 @@
   INTEGRATION_RAILWAY,
   INTEGRATION_RENDER,
   INTEGRATION_SUPABASE,
-<<<<<<< HEAD
-  INTEGRATION_HASHICORP_VAULT,
   INTEGRATION_CLOUDFLARE_PAGES,
-  ALGORITHM_AES_256_GCM,
-  ENCODING_SCHEME_UTF8,
-  ENCODING_SCHEME_BASE64
-=======
   INTEGRATION_TRAVISCI,
   INTEGRATION_VERCEL,
->>>>>>> db019178
 } from "../variables";
 
 export interface IIntegrationAuth extends Document {
   _id: Types.ObjectId;
   workspace: Types.ObjectId;
-<<<<<<< HEAD
   integration: 'heroku' | 'vercel' | 'netlify' | 'github' | 'gitlab' | 'render' | 'railway' | 'flyio' | 'azure-key-vault' | 'circleci' | 'travisci' | 'supabase' | 'aws-parameter-store' | 'aws-secret-manager' | 'checkly' | 'cloudflare-pages';
-=======
-  integration: "heroku" | "vercel" | "netlify" | "github" | "gitlab" | "render" | "railway" | "flyio" | "azure-key-vault" | "circleci" | "travisci" | "supabase" | "aws-parameter-store" | "aws-secret-manager" | "checkly";
->>>>>>> db019178
   teamId: string;
   accountId: string;
   url: string;
@@ -79,10 +68,7 @@
         INTEGRATION_TRAVISCI,
         INTEGRATION_SUPABASE,
         INTEGRATION_HASHICORP_VAULT,
-<<<<<<< HEAD
         INTEGRATION_CLOUDFLARE_PAGES,
-=======
->>>>>>> db019178
       ],
       required: true,
     },
