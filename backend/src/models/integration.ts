import { Schema, model, Types } from "mongoose";
import {
  INTEGRATION_AZURE_KEY_VAULT,
  INTEGRATION_AWS_PARAMETER_STORE,
  INTEGRATION_AWS_SECRET_MANAGER,
  INTEGRATION_HEROKU,
  INTEGRATION_VERCEL,
  INTEGRATION_NETLIFY,
  INTEGRATION_GITHUB,
  INTEGRATION_RENDER,
  INTEGRATION_FLYIO,
  INTEGRATION_CIRCLECI,
} from "../variables";

export interface IIntegration {
  _id: Types.ObjectId;
  workspace: Types.ObjectId;
  environment: string;
  isActive: boolean;
  app: string;
  owner: string;
  targetEnvironment: string;
  appId: string;
<<<<<<< HEAD
  integration:
    | "heroku"
    | "vercel"
    | "netlify"
    | "github"
    | "render"
    | "flyio"
    | "azure-key-vault"
    | "circleci";
=======
  path: string;
  region: string;
  integration:
    | 'azure-key-vault' 
    | 'aws-parameter-store'
    | 'aws-secret-manager'
    | 'heroku' 
    | 'vercel' 
    | 'netlify' 
    | 'github' 
    | 'render' 
    | 'flyio';
>>>>>>> 8fd2578a
  integrationAuth: Types.ObjectId;
}

const integrationSchema = new Schema<IIntegration>(
  {
    workspace: {
      type: Schema.Types.ObjectId,
      ref: "Workspace",
      required: true,
    },
    environment: {
      type: String,
      required: true,
    },
    isActive: {
      type: Boolean,
      required: true,
    },
    app: {
      // name of app in provider
      type: String,
      default: null,
    },
    appId: {
      // (new)
      // id of app in provider
      type: String,
      default: null,
    },
    targetEnvironment: {
      // (new)
      // target environment
      type: String,
      default: null,
    },
    owner: {
      // github-specific repo owner-login
      type: String,
      default: null,
    },
    path: {
      // aws-parameter-store-specific path
      type: String,
      default: null
    },
    region: {
      // aws-parameter-store-specific path
      type: String,
      default: null
    },
    integration: {
      type: String,
      enum: [
        INTEGRATION_AZURE_KEY_VAULT,
        INTEGRATION_AWS_PARAMETER_STORE,
        INTEGRATION_AWS_SECRET_MANAGER,
        INTEGRATION_HEROKU,
        INTEGRATION_VERCEL,
        INTEGRATION_NETLIFY,
        INTEGRATION_GITHUB,
        INTEGRATION_RENDER,
        INTEGRATION_FLYIO,
        INTEGRATION_CIRCLECI,
      ],
      required: true,
    },
    integrationAuth: {
      type: Schema.Types.ObjectId,
      ref: "IntegrationAuth",
      required: true,
    },
  },
  {
    timestamps: true,
  }
);

const Integration = model<IIntegration>("Integration", integrationSchema);

export default Integration;<|MERGE_RESOLUTION|>--- conflicted
+++ resolved
@@ -21,17 +21,6 @@
   owner: string;
   targetEnvironment: string;
   appId: string;
-<<<<<<< HEAD
-  integration:
-    | "heroku"
-    | "vercel"
-    | "netlify"
-    | "github"
-    | "render"
-    | "flyio"
-    | "azure-key-vault"
-    | "circleci";
-=======
   path: string;
   region: string;
   integration:
@@ -43,8 +32,8 @@
     | 'netlify' 
     | 'github' 
     | 'render' 
-    | 'flyio';
->>>>>>> 8fd2578a
+    | 'flyio'
+    | 'circleci';
   integrationAuth: Types.ObjectId;
 }
 
