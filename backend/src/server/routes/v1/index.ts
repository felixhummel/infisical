import { registerAdminRouter } from "./admin-router";
import { registerAuthRoutes } from "./auth-router";
import { registerProjectBotRouter } from "./bot-router";
import { registerIdentityAccessTokenRouter } from "./identity-access-token-router";
<<<<<<< HEAD
import { registerIdentityGcpIamAuthRouter } from "./identity-gcp-iam-auth-router";
=======
import { registerIdentityAwsIamAuthRouter } from "./identity-aws-iam-auth-router";
>>>>>>> d200405c
import { registerIdentityRouter } from "./identity-router";
import { registerIdentityUaRouter } from "./identity-ua";
import { registerIntegrationAuthRouter } from "./integration-auth-router";
import { registerIntegrationRouter } from "./integration-router";
import { registerInviteOrgRouter } from "./invite-org-router";
import { registerOrgRouter } from "./organization-router";
import { registerPasswordRouter } from "./password-router";
import { registerProjectEnvRouter } from "./project-env-router";
import { registerProjectKeyRouter } from "./project-key-router";
import { registerProjectMembershipRouter } from "./project-membership-router";
import { registerProjectRouter } from "./project-router";
import { registerSecretFolderRouter } from "./secret-folder-router";
import { registerSecretImportRouter } from "./secret-import-router";
import { registerSecretTagRouter } from "./secret-tag-router";
import { registerSsoRouter } from "./sso-router";
import { registerUserActionRouter } from "./user-action-router";
import { registerUserRouter } from "./user-router";
import { registerWebhookRouter } from "./webhook-router";

export const registerV1Routes = async (server: FastifyZodProvider) => {
  await server.register(registerSsoRouter, { prefix: "/sso" });
  await server.register(
    async (authRouter) => {
      await authRouter.register(registerAuthRoutes);
      await authRouter.register(registerIdentityUaRouter);
      await authRouter.register(registerIdentityGcpIamAuthRouter);
      await authRouter.register(registerIdentityAccessTokenRouter);
      await authRouter.register(registerIdentityAwsIamAuthRouter);
    },
    { prefix: "/auth" }
  );
  await server.register(registerPasswordRouter, { prefix: "/password" });
  await server.register(registerOrgRouter, { prefix: "/organization" });
  await server.register(registerAdminRouter, { prefix: "/admin" });
  await server.register(registerUserRouter, { prefix: "/user" });
  await server.register(registerInviteOrgRouter, { prefix: "/invite-org" });
  await server.register(registerUserActionRouter, { prefix: "/user-action" });
  await server.register(registerSecretImportRouter, { prefix: "/secret-imports" });
  await server.register(registerSecretFolderRouter, { prefix: "/folders" });

  await server.register(
    async (projectRouter) => {
      await projectRouter.register(registerProjectRouter);
      await projectRouter.register(registerProjectEnvRouter);
      await projectRouter.register(registerProjectKeyRouter);
      await projectRouter.register(registerProjectMembershipRouter);
      await projectRouter.register(registerSecretTagRouter);
    },

    { prefix: "/workspace" }
  );

  await server.register(registerProjectBotRouter, { prefix: "/bot" });
  await server.register(registerIntegrationRouter, { prefix: "/integration" });
  await server.register(registerIntegrationAuthRouter, { prefix: "/integration-auth" });
  await server.register(registerWebhookRouter, { prefix: "/webhooks" });
  await server.register(registerIdentityRouter, { prefix: "/identities" });
};<|MERGE_RESOLUTION|>--- conflicted
+++ resolved
@@ -2,11 +2,8 @@
 import { registerAuthRoutes } from "./auth-router";
 import { registerProjectBotRouter } from "./bot-router";
 import { registerIdentityAccessTokenRouter } from "./identity-access-token-router";
-<<<<<<< HEAD
+import { registerIdentityAwsIamAuthRouter } from "./identity-aws-iam-auth-router";
 import { registerIdentityGcpIamAuthRouter } from "./identity-gcp-iam-auth-router";
-=======
-import { registerIdentityAwsIamAuthRouter } from "./identity-aws-iam-auth-router";
->>>>>>> d200405c
 import { registerIdentityRouter } from "./identity-router";
 import { registerIdentityUaRouter } from "./identity-ua";
 import { registerIntegrationAuthRouter } from "./integration-auth-router";
@@ -33,8 +30,8 @@
       await authRouter.register(registerAuthRoutes);
       await authRouter.register(registerIdentityUaRouter);
       await authRouter.register(registerIdentityGcpIamAuthRouter);
+      await authRouter.register(registerIdentityAwsIamAuthRouter);
       await authRouter.register(registerIdentityAccessTokenRouter);
-      await authRouter.register(registerIdentityAwsIamAuthRouter);
     },
     { prefix: "/auth" }
   );
