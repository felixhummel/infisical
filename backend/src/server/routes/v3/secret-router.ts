import picomatch from "picomatch";
import { z } from "zod";

import {
  SecretApprovalRequestsSchema,
  SecretsSchema,
  SecretTagsSchema,
  SecretType,
  ServiceTokenScopes
} from "@app/db/schemas";
import { EventType } from "@app/ee/services/audit-log/audit-log-types";
import { CommitType } from "@app/ee/services/secret-approval-request/secret-approval-request-types";
import { BadRequestError } from "@app/lib/errors";
import { removeTrailingSlash } from "@app/lib/fn";
import { getTelemetryDistinctId } from "@app/server/lib/telemetry";
import { getUserAgentType } from "@app/server/plugins/audit-log";
import { verifyAuth } from "@app/server/plugins/auth/verify-auth";
import { ActorType, AuthMode } from "@app/services/auth/auth-type";
import { PostHogEventTypes } from "@app/services/telemetry/telemetry-types";

import { secretRawSchema } from "../sanitizedSchemas";

<<<<<<< HEAD
const getDistinctId = (req: FastifyRequest) => {
  if (req.auth.actor === ActorType.USER) {
    return req.auth.user.email ?? req.auth.user.username ?? "unknown-user";
  }
  if (req.auth.actor === ActorType.IDENTITY) {
    return `identity-${req.auth.identityId}`;
  }
  if (req.auth.actor === ActorType.SERVICE) {
    return `service-token-${req.auth.serviceToken.id}`;
  }
  return "unknown-auth-data";
};

=======
>>>>>>> c2d0ddb2
export const registerSecretRouter = async (server: FastifyZodProvider) => {
  server.route({
    url: "/raw",
    method: "GET",
    schema: {
      description: "List secrets",
      security: [
        {
          bearerAuth: [],
          apiKeyAuth: []
        }
      ],
      querystring: z.object({
        workspaceId: z.string().trim().optional(),
        environment: z.string().trim().optional(),
        secretPath: z.string().trim().default("/").transform(removeTrailingSlash),
        include_imports: z
          .enum(["true", "false"])
          .default("false")
          .transform((value) => value === "true")
      }),
      response: {
        200: z.object({
          secrets: secretRawSchema.array(),
          imports: z
            .object({
              secretPath: z.string(),
              environment: z.string(),
              folderId: z.string().optional(),
              secrets: secretRawSchema.array()
            })
            .array()
            .optional()
        })
      }
    },
    onRequest: verifyAuth([AuthMode.JWT, AuthMode.API_KEY, AuthMode.SERVICE_TOKEN, AuthMode.IDENTITY_ACCESS_TOKEN]),
    handler: async (req) => {
      // just for delivery hero usecase
      let { secretPath, environment, workspaceId } = req.query;
      if (req.auth.actor === ActorType.SERVICE) {
        const scope = ServiceTokenScopes.parse(req.auth.serviceToken.scopes);
        const isSingleScope = scope.length === 1;
        if (isSingleScope && !picomatch.scan(scope[0].secretPath).isGlob) {
          secretPath = scope[0].secretPath;
          environment = scope[0].environment;
          workspaceId = req.auth.serviceToken.projectId;
        }
      }

      if (!workspaceId || !environment) throw new BadRequestError({ message: "Missing workspace id or environment" });

      const { secrets, imports } = await server.services.secret.getSecretsRaw({
        actorId: req.permission.id,
        actor: req.permission.type,
        actorOrgId: req.permission.orgId,
        environment,
        projectId: workspaceId,
        path: secretPath,
        includeImports: req.query.include_imports
      });

      await server.services.auditLog.createAuditLog({
        projectId: req.query.workspaceId,
        ...req.auditLogInfo,
        event: {
          type: EventType.GET_SECRETS,
          metadata: {
            environment,
            secretPath: req.query.secretPath,
            numberOfSecrets: secrets.length
          }
        }
      });

      server.services.telemetry.sendPostHogEvents({
        event: PostHogEventTypes.SecretPulled,
        distinctId: getTelemetryDistinctId(req),
        properties: {
          numberOfSecrets: secrets.length,
          workspaceId,
          environment,
          secretPath: req.query.secretPath,
          channel: getUserAgentType(req.headers["user-agent"]),
          ...req.auditLogInfo
        }
      });
      return { secrets, imports };
    }
  });

  server.route({
    url: "/raw/:secretName",
    method: "GET",
    schema: {
      description: "Get a secret by name",
      security: [
        {
          bearerAuth: [],
          apiKeyAuth: []
        }
      ],
      params: z.object({
        secretName: z.string().trim()
      }),
      querystring: z.object({
        workspaceId: z.string().trim().optional(),
        environment: z.string().trim().optional(),
        secretPath: z.string().trim().default("/").transform(removeTrailingSlash),
        version: z.coerce.number().optional(),
        type: z.nativeEnum(SecretType).default(SecretType.Shared),
        include_imports: z
          .enum(["true", "false"])
          .default("false")
          .transform((value) => value === "true")
      }),
      response: {
        200: z.object({
          secret: secretRawSchema
        })
      }
    },
    onRequest: verifyAuth([AuthMode.JWT, AuthMode.API_KEY, AuthMode.SERVICE_TOKEN, AuthMode.IDENTITY_ACCESS_TOKEN]),
    handler: async (req) => {
      let { secretPath, environment, workspaceId } = req.query;
      if (req.auth.actor === ActorType.SERVICE) {
        const scope = ServiceTokenScopes.parse(req.auth.serviceToken.scopes);
        const isSingleScope = scope.length === 1;
        if (isSingleScope && !picomatch.scan(scope[0].secretPath).isGlob) {
          secretPath = scope[0].secretPath;
          environment = scope[0].environment;
          workspaceId = req.auth.serviceToken.projectId;
        }
      }

      if (!workspaceId || !environment) throw new BadRequestError({ message: "Missing workspace id or environment" });

      const secret = await server.services.secret.getSecretByNameRaw({
        actorId: req.permission.id,
        actor: req.permission.type,
        actorOrgId: req.permission.orgId,
        environment,
        projectId: workspaceId,
        path: secretPath,
        secretName: req.params.secretName,
        type: req.query.type,
        includeImports: req.query.include_imports,
        version: req.query.version
      });

      await server.services.auditLog.createAuditLog({
        projectId: req.query.workspaceId,
        ...req.auditLogInfo,
        event: {
          type: EventType.GET_SECRET,
          metadata: {
            environment,
            secretPath: req.query.secretPath,
            secretId: secret.id,
            secretKey: req.params.secretName,
            secretVersion: secret.version
          }
        }
      });

      server.services.telemetry.sendPostHogEvents({
        event: PostHogEventTypes.SecretPulled,
        distinctId: getTelemetryDistinctId(req),
        properties: {
          numberOfSecrets: 1,
          workspaceId,
          environment,
          secretPath: req.query.secretPath,
          channel: getUserAgentType(req.headers["user-agent"]),
          ...req.auditLogInfo
        }
      });
      return { secret };
    }
  });

  server.route({
    url: "/raw/:secretName",
    method: "POST",
    schema: {
      description: "Create secret",
      security: [
        {
          bearerAuth: [],
          apiKeyAuth: []
        }
      ],
      params: z.object({
        secretName: z.string().trim()
      }),
      body: z.object({
        workspaceId: z.string().trim(),
        environment: z.string().trim(),
        secretPath: z.string().trim().default("/").transform(removeTrailingSlash),
        secretValue: z.string().transform((val) => (val.at(-1) === "\n" ? `${val.trim()}\n` : val.trim())),
        secretComment: z.string().trim().optional().default(""),
        skipMultilineEncoding: z.boolean().optional(),
        type: z.nativeEnum(SecretType).default(SecretType.Shared)
      }),
      response: {
        200: z.object({
          secret: secretRawSchema
        })
      }
    },
    onRequest: verifyAuth([AuthMode.JWT, AuthMode.API_KEY, AuthMode.SERVICE_TOKEN, AuthMode.IDENTITY_ACCESS_TOKEN]),
    handler: async (req) => {
      const secret = await server.services.secret.createSecretRaw({
        actorId: req.permission.id,
        actor: req.permission.type,
        actorOrgId: req.permission.orgId,
        environment: req.body.environment,
        projectId: req.body.workspaceId,
        secretPath: req.body.secretPath,
        secretName: req.params.secretName,
        type: req.body.type,
        secretValue: req.body.secretValue,
        skipMultilineEncoding: req.body.skipMultilineEncoding,
        secretComment: req.body.secretComment
      });

      await server.services.auditLog.createAuditLog({
        projectId: req.body.workspaceId,
        ...req.auditLogInfo,
        event: {
          type: EventType.CREATE_SECRET,
          metadata: {
            environment: req.body.environment,
            secretPath: req.body.secretPath,
            secretId: secret.id,
            secretKey: req.params.secretName,
            secretVersion: secret.version
          }
        }
      });

      server.services.telemetry.sendPostHogEvents({
        event: PostHogEventTypes.SecretCreated,
        distinctId: getTelemetryDistinctId(req),
        properties: {
          numberOfSecrets: 1,
          workspaceId: req.body.workspaceId,
          environment: req.body.environment,
          secretPath: req.body.secretPath,
          channel: getUserAgentType(req.headers["user-agent"]),
          ...req.auditLogInfo
        }
      });

      return { secret };
    }
  });

  server.route({
    url: "/raw/:secretName",
    method: "PATCH",
    schema: {
      description: "Update secret",
      security: [
        {
          bearerAuth: [],
          apiKeyAuth: []
        }
      ],
      params: z.object({
        secretName: z.string().trim()
      }),
      body: z.object({
        workspaceId: z.string().trim(),
        environment: z.string().trim(),
        secretValue: z.string().transform((val) => (val.at(-1) === "\n" ? `${val.trim()}\n` : val.trim())),
        secretPath: z.string().trim().default("/").transform(removeTrailingSlash),
        skipMultilineEncoding: z.boolean().optional(),
        type: z.nativeEnum(SecretType).default(SecretType.Shared)
      }),
      response: {
        200: z.object({
          secret: secretRawSchema
        })
      }
    },
    onRequest: verifyAuth([AuthMode.JWT, AuthMode.API_KEY, AuthMode.SERVICE_TOKEN, AuthMode.IDENTITY_ACCESS_TOKEN]),
    handler: async (req) => {
      const secret = await server.services.secret.updateSecretRaw({
        actorId: req.permission.id,
        actor: req.permission.type,
        actorOrgId: req.permission.orgId,
        environment: req.body.environment,
        projectId: req.body.workspaceId,
        secretPath: req.body.secretPath,
        secretName: req.params.secretName,
        type: req.body.type,
        secretValue: req.body.secretValue,
        skipMultilineEncoding: req.body.skipMultilineEncoding
      });

      await server.services.auditLog.createAuditLog({
        projectId: req.body.workspaceId,
        ...req.auditLogInfo,
        event: {
          type: EventType.UPDATE_SECRET,
          metadata: {
            environment: req.body.environment,
            secretPath: req.body.secretPath,
            secretId: secret.id,
            secretKey: req.params.secretName,
            secretVersion: secret.version
          }
        }
      });

      server.services.telemetry.sendPostHogEvents({
        event: PostHogEventTypes.SecretUpdated,
        distinctId: getTelemetryDistinctId(req),
        properties: {
          numberOfSecrets: 1,
          workspaceId: req.body.workspaceId,
          environment: req.body.environment,
          secretPath: req.body.secretPath,
          channel: getUserAgentType(req.headers["user-agent"]),
          ...req.auditLogInfo
        }
      });
      return { secret };
    }
  });

  server.route({
    url: "/raw/:secretName",
    method: "DELETE",
    schema: {
      description: "Delete secret",
      security: [
        {
          bearerAuth: [],
          apiKeyAuth: []
        }
      ],
      params: z.object({
        secretName: z.string().trim()
      }),
      body: z.object({
        workspaceId: z.string().trim(),
        environment: z.string().trim(),
        secretPath: z.string().trim().default("/").transform(removeTrailingSlash),
        type: z.nativeEnum(SecretType).default(SecretType.Shared)
      }),
      response: {
        200: z.object({
          secret: secretRawSchema
        })
      }
    },
    onRequest: verifyAuth([AuthMode.JWT, AuthMode.API_KEY, AuthMode.SERVICE_TOKEN, AuthMode.IDENTITY_ACCESS_TOKEN]),
    handler: async (req) => {
      const secret = await server.services.secret.deleteSecretRaw({
        actorId: req.permission.id,
        actor: req.permission.type,
        actorOrgId: req.permission.orgId,
        environment: req.body.environment,
        projectId: req.body.workspaceId,
        secretPath: req.body.secretPath,
        secretName: req.params.secretName,
        type: req.body.type
      });

      await server.services.auditLog.createAuditLog({
        projectId: req.body.workspaceId,
        ...req.auditLogInfo,
        event: {
          type: EventType.DELETE_SECRET,
          metadata: {
            environment: req.body.environment,
            secretPath: req.body.secretPath,
            secretId: secret.id,
            secretKey: req.params.secretName,
            secretVersion: secret.version
          }
        }
      });

      server.services.telemetry.sendPostHogEvents({
        event: PostHogEventTypes.SecretDeleted,
        distinctId: getTelemetryDistinctId(req),
        properties: {
          numberOfSecrets: 1,
          workspaceId: req.body.workspaceId,
          environment: req.body.environment,
          secretPath: req.body.secretPath,
          channel: getUserAgentType(req.headers["user-agent"]),
          ...req.auditLogInfo
        }
      });

      return { secret };
    }
  });

  server.route({
    url: "/",
    method: "GET",
    schema: {
      querystring: z.object({
        workspaceId: z.string().trim(),
        environment: z.string().trim(),
        secretPath: z.string().trim().default("/").transform(removeTrailingSlash),
        include_imports: z
          .enum(["true", "false"])
          .default("false")
          .transform((value) => value === "true")
      }),
      response: {
        200: z.object({
          secrets: SecretsSchema.omit({ secretBlindIndex: true })
            .merge(
              z.object({
                _id: z.string(),
                workspace: z.string(),
                environment: z.string(),
                tags: SecretTagsSchema.pick({
                  id: true,
                  slug: true,
                  name: true,
                  color: true
                }).array()
              })
            )
            .array(),
          imports: z
            .object({
              secretPath: z.string(),
              environment: z.string(),
              folderId: z.string().optional(),
              secrets: SecretsSchema.omit({ secretBlindIndex: true })
                .merge(
                  z.object({
                    _id: z.string(),
                    workspace: z.string(),
                    environment: z.string()
                  })
                )
                .array()
            })
            .array()
            .optional()
        })
      }
    },
    onRequest: verifyAuth([AuthMode.JWT, AuthMode.API_KEY, AuthMode.SERVICE_TOKEN, AuthMode.IDENTITY_ACCESS_TOKEN]),
    handler: async (req) => {
      const { secrets, imports } = await server.services.secret.getSecrets({
        actorId: req.permission.id,
        actor: req.permission.type,
        actorOrgId: req.permission.orgId,
        environment: req.query.environment,
        projectId: req.query.workspaceId,
        path: req.query.secretPath,
        includeImports: req.query.include_imports
      });

      await server.services.auditLog.createAuditLog({
        projectId: req.query.workspaceId,
        ...req.auditLogInfo,
        event: {
          type: EventType.GET_SECRETS,
          metadata: {
            environment: req.query.environment,
            secretPath: req.query.secretPath,
            numberOfSecrets: secrets.length
          }
        }
      });

      // TODO: Move to telemetry plugin
      let shouldRecordK8Event = false;
      if (req.headers["user-agent"] === "k8-operatoer") {
        const randomNumber = Math.random();
        if (randomNumber > 0.95) {
          shouldRecordK8Event = true;
        }
      }

      const shouldCapture =
        req.query.workspaceId !== "650e71fbae3e6c8572f436d4" &&
        (req.headers["user-agent"] !== "k8-operator" || shouldRecordK8Event);
      const approximateNumberTotalSecrets = secrets.length * 20;
      if (shouldCapture) {
        server.services.telemetry.sendPostHogEvents({
          event: PostHogEventTypes.SecretPulled,
          distinctId: getTelemetryDistinctId(req),
          properties: {
            numberOfSecrets: shouldRecordK8Event ? approximateNumberTotalSecrets : secrets.length,
            workspaceId: req.query.workspaceId,
            environment: req.query.environment,
            secretPath: req.query.secretPath,
            channel: getUserAgentType(req.headers["user-agent"]),
            ...req.auditLogInfo
          }
        });
      }

      return { secrets, imports };
    }
  });

  server.route({
    url: "/:secretName",
    method: "GET",
    schema: {
      params: z.object({
        secretName: z.string().trim()
      }),
      querystring: z.object({
        workspaceId: z.string().trim(),
        environment: z.string().trim(),
        secretPath: z.string().trim().default("/").transform(removeTrailingSlash),
        type: z.nativeEnum(SecretType).default(SecretType.Shared),
        version: z.coerce.number().optional(),
        include_imports: z
          .enum(["true", "false"])
          .default("false")
          .transform((value) => value === "true")
      }),
      response: {
        200: z.object({
          secret: SecretsSchema.omit({ secretBlindIndex: true }).merge(
            z.object({
              workspace: z.string(),
              environment: z.string()
            })
          )
        })
      }
    },
    onRequest: verifyAuth([AuthMode.JWT, AuthMode.API_KEY, AuthMode.SERVICE_TOKEN, AuthMode.IDENTITY_ACCESS_TOKEN]),
    handler: async (req) => {
      const secret = await server.services.secret.getSecretByName({
        actorId: req.permission.id,
        actor: req.permission.type,
        actorOrgId: req.permission.orgId,
        environment: req.query.environment,
        projectId: req.query.workspaceId,
        path: req.query.secretPath,
        secretName: req.params.secretName,
        type: req.query.type,
        includeImports: req.query.include_imports,
        version: req.query.version
      });

      await server.services.auditLog.createAuditLog({
        projectId: req.query.workspaceId,
        ...req.auditLogInfo,
        event: {
          type: EventType.GET_SECRET,
          metadata: {
            environment: req.query.environment,
            secretPath: req.query.secretPath,
            secretId: secret.id,
            secretKey: req.params.secretName,
            secretVersion: secret.version
          }
        }
      });

      server.services.telemetry.sendPostHogEvents({
        event: PostHogEventTypes.SecretPulled,
        distinctId: getTelemetryDistinctId(req),
        properties: {
          numberOfSecrets: 1,
          workspaceId: req.query.workspaceId,
          environment: req.query.environment,
          secretPath: req.query.secretPath,
          channel: getUserAgentType(req.headers["user-agent"]),
          ...req.auditLogInfo
        }
      });
      return { secret };
    }
  });

  server.route({
    url: "/:secretName",
    method: "POST",
    schema: {
      body: z.object({
        workspaceId: z.string().trim(),
        environment: z.string().trim(),
        type: z.nativeEnum(SecretType).default(SecretType.Shared),
        secretPath: z.string().trim().default("/").transform(removeTrailingSlash),
        secretKeyCiphertext: z.string().trim(),
        secretKeyIV: z.string().trim(),
        secretKeyTag: z.string().trim(),
        secretValueCiphertext: z.string().trim(),
        secretValueIV: z.string().trim(),
        secretValueTag: z.string().trim(),
        secretCommentCiphertext: z.string().trim().optional(),
        secretCommentIV: z.string().trim().optional(),
        secretCommentTag: z.string().trim().optional(),
        metadata: z.record(z.string()).optional(),
        skipMultilineEncoding: z.boolean().optional()
      }),
      params: z.object({
        secretName: z.string().trim()
      }),
      response: {
        200: z.union([
          z.object({
            secret: SecretsSchema.omit({ secretBlindIndex: true }).merge(
              z.object({
                _id: z.string(),
                workspace: z.string(),
                environment: z.string()
              })
            )
          }),
          z.object({ approval: SecretApprovalRequestsSchema }).describe("When secret protection policy is enabled")
        ])
      }
    },
    onRequest: verifyAuth([AuthMode.JWT, AuthMode.API_KEY, AuthMode.SERVICE_TOKEN, AuthMode.IDENTITY_ACCESS_TOKEN]),
    handler: async (req) => {
      const {
        workspaceId: projectId,
        secretPath,
        environment,
        metadata,
        type,
        secretKeyIV,
        secretKeyTag,
        secretValueIV,
        secretValueTag,
        secretCommentIV,
        secretCommentTag,
        secretKeyCiphertext,
        secretValueCiphertext,
        secretCommentCiphertext,
        skipMultilineEncoding
      } = req.body;
      if (req.body.type !== SecretType.Personal && req.permission.type === ActorType.USER) {
        const policy = await server.services.secretApprovalPolicy.getSecretApprovalPolicyOfFolder({
          actorId: req.permission.id,
          actor: req.permission.type,
          secretPath,
          environment,
          projectId
        });
        if (policy) {
          const approval = await server.services.secretApprovalRequest.generateSecretApprovalRequest({
            actorId: req.permission.id,
            actor: req.permission.type,
            actorOrgId: req.permission.orgId,
            secretPath,
            environment,
            projectId,
            policy,
            data: {
              [CommitType.Create]: [
                {
                  secretName: req.params.secretName,
                  secretValueCiphertext,
                  secretValueIV,
                  secretValueTag,
                  secretCommentIV,
                  secretCommentTag,
                  secretCommentCiphertext,
                  skipMultilineEncoding,
                  secretKeyTag,
                  secretKeyCiphertext,
                  secretKeyIV
                }
              ]
            }
          });

          await server.services.auditLog.createAuditLog({
            projectId: req.body.workspaceId,
            ...req.auditLogInfo,
            event: {
              type: EventType.SECRET_APPROVAL_REQUEST,
              metadata: {
                committedBy: approval.committerId,
                secretApprovalRequestId: approval.id,
                secretApprovalRequestSlug: approval.slug
              }
            }
          });

          return { approval };
        }
      }
      const secret = await server.services.secret.createSecret({
        actorId: req.permission.id,
        actor: req.permission.type,
        actorOrgId: req.permission.orgId,
        path: secretPath,
        type,
        environment: req.body.environment,
        secretName: req.params.secretName,
        projectId,
        secretKeyIV,
        secretKeyTag,
        secretKeyCiphertext,
        secretValueIV,
        secretValueTag,
        secretValueCiphertext,
        secretCommentIV,
        secretCommentTag,
        secretCommentCiphertext,
        skipMultilineEncoding,
        metadata
      });

      await server.services.auditLog.createAuditLog({
        projectId: req.body.workspaceId,
        ...req.auditLogInfo,
        event: {
          type: EventType.CREATE_SECRET,
          metadata: {
            environment: req.body.environment,
            secretPath: req.body.secretPath,
            secretId: secret.id,
            secretKey: req.params.secretName,
            secretVersion: secret.version
          }
        }
      });

      server.services.telemetry.sendPostHogEvents({
        event: PostHogEventTypes.SecretCreated,
        distinctId: getTelemetryDistinctId(req),
        properties: {
          numberOfSecrets: 1,
          workspaceId: req.body.workspaceId,
          environment: req.body.environment,
          secretPath: req.body.secretPath,
          channel: getUserAgentType(req.headers["user-agent"]),
          ...req.auditLogInfo
        }
      });

      return { secret };
    }
  });

  server.route({
    url: "/:secretName",
    method: "PATCH",
    schema: {
      params: z.object({
        secretName: z.string()
      }),
      body: z.object({
        workspaceId: z.string().trim(),
        environment: z.string().trim(),
        secretId: z.string().trim().optional(),
        type: z.nativeEnum(SecretType).default(SecretType.Shared),
        secretPath: z.string().trim().default("/").transform(removeTrailingSlash),
        secretValueCiphertext: z.string().trim(),
        secretValueIV: z.string().trim(),
        secretValueTag: z.string().trim(),
        secretCommentCiphertext: z.string().trim().optional(),
        secretCommentIV: z.string().trim().optional(),
        secretCommentTag: z.string().trim().optional(),
        secretReminderRepeatDays: z.number().min(1).max(365).optional().nullable(),
        secretReminderNote: z.string().trim().nullable().optional(),
        tags: z.string().array().optional(),
        skipMultilineEncoding: z.boolean().optional(),
        // to update secret name
        secretName: z.string().trim().optional(),
        secretKeyIV: z.string().trim().optional(),
        secretKeyTag: z.string().trim().optional(),
        secretKeyCiphertext: z.string().trim().optional(),
        metadata: z.record(z.string()).optional()
      }),
      response: {
        200: z.union([
          z.object({
            secret: SecretsSchema.omit({ secretBlindIndex: true }).merge(
              z.object({
                _id: z.string(),
                workspace: z.string(),
                environment: z.string()
              })
            )
          }),
          z.object({ approval: SecretApprovalRequestsSchema }).describe("When secret protection policy is enabled")
        ])
      }
    },
    onRequest: verifyAuth([AuthMode.JWT, AuthMode.API_KEY, AuthMode.SERVICE_TOKEN, AuthMode.IDENTITY_ACCESS_TOKEN]),
    handler: async (req) => {
      const {
        secretValueCiphertext,
        secretValueTag,
        secretValueIV,
        type,
        environment,
        secretPath,
        workspaceId: projectId,
        tags,
        secretCommentIV,
        secretCommentTag,
        secretCommentCiphertext,
        secretName: newSecretName,
        secretKeyIV,
        secretKeyTag,
        secretKeyCiphertext,
        skipMultilineEncoding,
        secretReminderRepeatDays,
        secretReminderNote,
        metadata
      } = req.body;

      if (req.body.type !== SecretType.Personal && req.permission.type === ActorType.USER) {
        const policy = await server.services.secretApprovalPolicy.getSecretApprovalPolicyOfFolder({
          actorId: req.permission.id,
          actor: req.permission.type,
          actorOrgId: req.permission.orgId,
          secretPath,
          environment,
          projectId
        });
        if (policy) {
          const approval = await server.services.secretApprovalRequest.generateSecretApprovalRequest({
            actorId: req.permission.id,
            actor: req.permission.type,
            actorOrgId: req.permission.orgId,
            secretPath,
            environment,
            projectId,
            policy,
            data: {
              [CommitType.Update]: [
                {
                  secretName: req.params.secretName,
                  newSecretName,
                  secretValueCiphertext,
                  secretValueIV,
                  secretValueTag,
                  secretCommentIV,
                  secretCommentTag,
                  secretCommentCiphertext,
                  skipMultilineEncoding,
                  secretKeyTag,
                  secretKeyCiphertext,
                  secretKeyIV,
                  tagIds: tags
                }
              ]
            }
          });

          await server.services.auditLog.createAuditLog({
            projectId: req.body.workspaceId,
            ...req.auditLogInfo,
            event: {
              type: EventType.SECRET_APPROVAL_REQUEST,
              metadata: {
                committedBy: approval.committerId,
                secretApprovalRequestId: approval.id,
                secretApprovalRequestSlug: approval.slug
              }
            }
          });
          return { approval };
        }
      }

      const secret = await server.services.secret.updateSecret({
        actorId: req.permission.id,
        actor: req.permission.type,
        actorOrgId: req.permission.orgId,
        path: secretPath,
        type,
        environment,
        secretName: req.params.secretName,
        projectId,
        secretKeyIV,
        secretKeyTag,
        secretKeyCiphertext,
        secretValueIV,
        tags,
        secretValueTag,
        secretValueCiphertext,
        secretCommentIV,
        secretCommentTag,
        secretCommentCiphertext,
        skipMultilineEncoding,
        metadata,
        secretReminderRepeatDays,
        secretReminderNote,
        newSecretName
      });

      await server.services.auditLog.createAuditLog({
        projectId: req.body.workspaceId,
        ...req.auditLogInfo,
        event: {
          type: EventType.UPDATE_SECRET,
          metadata: {
            environment: req.body.environment,
            secretPath: req.body.secretPath,
            secretId: secret.id,
            secretKey: req.params.secretName,
            secretVersion: secret.version
          }
        }
      });

      server.services.telemetry.sendPostHogEvents({
        event: PostHogEventTypes.SecretUpdated,
        distinctId: getTelemetryDistinctId(req),
        properties: {
          numberOfSecrets: 1,
          workspaceId: req.body.workspaceId,
          environment: req.body.environment,
          secretPath: req.body.secretPath,
          channel: getUserAgentType(req.headers["user-agent"]),
          ...req.auditLogInfo
        }
      });
      return { secret };
    }
  });

  server.route({
    url: "/:secretName",
    method: "DELETE",
    schema: {
      params: z.object({
        secretName: z.string()
      }),
      body: z.object({
        type: z.nativeEnum(SecretType).default(SecretType.Shared),
        secretPath: z.string().trim().default("/").transform(removeTrailingSlash),
        secretId: z.string().trim().optional(),
        workspaceId: z.string().trim(),
        environment: z.string().trim()
      }),
      response: {
        200: z.union([
          z.object({
            secret: SecretsSchema.omit({ secretBlindIndex: true }).merge(
              z.object({
                _id: z.string(),
                workspace: z.string(),
                environment: z.string()
              })
            )
          }),
          z.object({ approval: SecretApprovalRequestsSchema }).describe("When secret protection policy is enabled")
        ])
      }
    },
    onRequest: verifyAuth([AuthMode.JWT, AuthMode.API_KEY, AuthMode.SERVICE_TOKEN, AuthMode.IDENTITY_ACCESS_TOKEN]),
    handler: async (req) => {
      const { secretPath, type, workspaceId: projectId, secretId, environment } = req.body;
      if (req.body.type !== SecretType.Personal && req.permission.type === ActorType.USER) {
        const policy = await server.services.secretApprovalPolicy.getSecretApprovalPolicyOfFolder({
          actorId: req.permission.id,
          actor: req.permission.type,
          actorOrgId: req.permission.orgId,
          secretPath,
          environment,
          projectId
        });
        if (policy) {
          const approval = await server.services.secretApprovalRequest.generateSecretApprovalRequest({
            actorId: req.permission.id,
            actor: req.permission.type,
            actorOrgId: req.permission.orgId,
            secretPath,
            environment,
            projectId,
            policy,
            data: {
              [CommitType.Delete]: [
                {
                  secretName: req.params.secretName
                }
              ]
            }
          });

          await server.services.auditLog.createAuditLog({
            projectId: req.body.workspaceId,
            ...req.auditLogInfo,
            event: {
              type: EventType.SECRET_APPROVAL_REQUEST,
              metadata: {
                committedBy: approval.committerId,
                secretApprovalRequestId: approval.id,
                secretApprovalRequestSlug: approval.slug
              }
            }
          });
          return { approval };
        }
      }

      const secret = await server.services.secret.deleteSecret({
        actorId: req.permission.id,
        actor: req.permission.type,
        actorOrgId: req.permission.orgId,
        path: secretPath,
        type,
        environment,
        secretName: req.params.secretName,
        projectId,
        secretId
      });

      await server.services.auditLog.createAuditLog({
        projectId: req.body.workspaceId,
        ...req.auditLogInfo,
        event: {
          type: EventType.DELETE_SECRET,
          metadata: {
            environment: req.body.environment,
            secretPath: req.body.secretPath,
            secretId: secret.id,
            secretKey: req.params.secretName,
            secretVersion: secret.version
          }
        }
      });

      server.services.telemetry.sendPostHogEvents({
        event: PostHogEventTypes.SecretDeleted,
        distinctId: getTelemetryDistinctId(req),
        properties: {
          numberOfSecrets: 1,
          workspaceId: req.body.workspaceId,
          environment: req.body.environment,
          secretPath: req.body.secretPath,
          channel: getUserAgentType(req.headers["user-agent"]),
          ...req.auditLogInfo
        }
      });
      return { secret };
    }
  });

  server.route({
    url: "/batch",
    method: "POST",
    schema: {
      body: z.object({
        workspaceId: z.string().trim(),
        environment: z.string().trim(),
        secretPath: z.string().trim().default("/").transform(removeTrailingSlash),
        secrets: z
          .object({
            secretName: z.string().trim(),
            secretKeyCiphertext: z.string().trim(),
            secretKeyIV: z.string().trim(),
            secretKeyTag: z.string().trim(),
            secretValueCiphertext: z.string().trim(),
            secretValueIV: z.string().trim(),
            secretValueTag: z.string().trim(),
            secretCommentCiphertext: z.string().trim().optional(),
            secretCommentIV: z.string().trim().optional(),
            secretCommentTag: z.string().trim().optional(),
            metadata: z.record(z.string()).optional(),
            skipMultilineEncoding: z.boolean().optional()
          })
          .array()
          .min(1)
      }),
      response: {
        200: z.union([
          z.object({
            secrets: SecretsSchema.omit({ secretBlindIndex: true }).array()
          }),
          z.object({ approval: SecretApprovalRequestsSchema }).describe("When secret protection policy is enabled")
        ])
      }
    },
    onRequest: verifyAuth([AuthMode.JWT, AuthMode.API_KEY, AuthMode.SERVICE_TOKEN, AuthMode.IDENTITY_ACCESS_TOKEN]),
    handler: async (req) => {
      const { environment, workspaceId: projectId, secretPath, secrets: inputSecrets } = req.body;
      if (req.permission.type === ActorType.USER) {
        const policy = await server.services.secretApprovalPolicy.getSecretApprovalPolicyOfFolder({
          actorId: req.permission.id,
          actor: req.permission.type,
          actorOrgId: req.permission.orgId,
          secretPath,
          environment,
          projectId
        });
        if (policy) {
          const approval = await server.services.secretApprovalRequest.generateSecretApprovalRequest({
            actorId: req.permission.id,
            actor: req.permission.type,
            actorOrgId: req.permission.orgId,
            secretPath,
            environment,
            projectId,
            policy,
            data: {
              [CommitType.Create]: inputSecrets
            }
          });

          await server.services.auditLog.createAuditLog({
            projectId: req.body.workspaceId,
            ...req.auditLogInfo,
            event: {
              type: EventType.SECRET_APPROVAL_REQUEST,
              metadata: {
                committedBy: approval.committerId,
                secretApprovalRequestId: approval.id,
                secretApprovalRequestSlug: approval.slug
              }
            }
          });
          return { approval };
        }
      }

      const secrets = await server.services.secret.createManySecret({
        actorId: req.permission.id,
        actor: req.permission.type,
        actorOrgId: req.permission.orgId,
        path: secretPath,
        environment,
        projectId,
        secrets: inputSecrets
      });

      await server.services.auditLog.createAuditLog({
        projectId: req.body.workspaceId,
        ...req.auditLogInfo,
        event: {
          type: EventType.CREATE_SECRETS,
          metadata: {
            environment: req.body.environment,
            secretPath: req.body.secretPath,
            secrets: secrets.map((secret, i) => ({
              secretId: secret.id,
              secretKey: inputSecrets[i].secretName,
              secretVersion: secret.version
            }))
          }
        }
      });

      server.services.telemetry.sendPostHogEvents({
        event: PostHogEventTypes.SecretCreated,
        distinctId: getTelemetryDistinctId(req),
        properties: {
          numberOfSecrets: secrets.length,
          workspaceId: req.body.workspaceId,
          environment: req.body.environment,
          secretPath: req.body.secretPath,
          channel: getUserAgentType(req.headers["user-agent"]),
          ...req.auditLogInfo
        }
      });
      return { secrets };
    }
  });

  server.route({
    url: "/batch",
    method: "PATCH",
    schema: {
      body: z.object({
        workspaceId: z.string().trim(),
        environment: z.string().trim(),
        secretPath: z.string().trim().default("/").transform(removeTrailingSlash),
        secrets: z
          .object({
            secretName: z.string().trim(),
            type: z.nativeEnum(SecretType).default(SecretType.Shared),
            secretValueCiphertext: z.string().trim(),
            secretValueIV: z.string().trim(),
            secretValueTag: z.string().trim(),
            secretKeyCiphertext: z.string().trim(),
            secretKeyIV: z.string().trim(),
            secretKeyTag: z.string().trim(),
            secretCommentCiphertext: z.string().trim().optional(),
            secretCommentIV: z.string().trim().optional(),
            secretCommentTag: z.string().trim().optional(),
            skipMultilineEncoding: z.boolean().optional(),
            tags: z.string().array().optional()
          })
          .array()
          .min(1)
      }),
      response: {
        200: z.union([
          z.object({
            secrets: SecretsSchema.omit({ secretBlindIndex: true }).array()
          }),
          z.object({ approval: SecretApprovalRequestsSchema }).describe("When secret protection policy is enabled")
        ])
      }
    },
    onRequest: verifyAuth([AuthMode.JWT, AuthMode.API_KEY, AuthMode.SERVICE_TOKEN, AuthMode.IDENTITY_ACCESS_TOKEN]),
    handler: async (req) => {
      const { environment, workspaceId: projectId, secretPath, secrets: inputSecrets } = req.body;
      if (req.permission.type === ActorType.USER) {
        const policy = await server.services.secretApprovalPolicy.getSecretApprovalPolicyOfFolder({
          actorId: req.permission.id,
          actor: req.permission.type,
          actorOrgId: req.permission.orgId,
          secretPath,
          environment,
          projectId
        });
        if (policy) {
          const approval = await server.services.secretApprovalRequest.generateSecretApprovalRequest({
            actorId: req.permission.id,
            actor: req.permission.type,
            actorOrgId: req.permission.orgId,
            secretPath,
            environment,
            projectId,
            policy,
            data: {
              [CommitType.Update]: inputSecrets.filter(({ type }) => type === "shared")
            }
          });

          await server.services.auditLog.createAuditLog({
            projectId: req.body.workspaceId,
            ...req.auditLogInfo,
            event: {
              type: EventType.SECRET_APPROVAL_REQUEST,
              metadata: {
                committedBy: approval.committerId,
                secretApprovalRequestId: approval.id,
                secretApprovalRequestSlug: approval.slug
              }
            }
          });
          return { approval };
        }
      }
      const secrets = await server.services.secret.updateManySecret({
        actorId: req.permission.id,
        actor: req.permission.type,
        actorOrgId: req.permission.orgId,
        path: secretPath,
        environment,
        projectId,
        secrets: inputSecrets
      });

      await server.services.auditLog.createAuditLog({
        projectId: req.body.workspaceId,
        ...req.auditLogInfo,
        event: {
          type: EventType.UPDATE_SECRETS,
          metadata: {
            environment: req.body.environment,
            secretPath: req.body.secretPath,
            secrets: secrets.map((secret, i) => ({
              secretId: secret.id,
              secretKey: inputSecrets[i].secretName,
              secretVersion: secret.version
            }))
          }
        }
      });

      server.services.telemetry.sendPostHogEvents({
        event: PostHogEventTypes.SecretUpdated,
        distinctId: getTelemetryDistinctId(req),
        properties: {
          numberOfSecrets: secrets.length,
          workspaceId: req.body.workspaceId,
          environment: req.body.environment,
          secretPath: req.body.secretPath,
          channel: getUserAgentType(req.headers["user-agent"]),
          ...req.auditLogInfo
        }
      });
      return { secrets };
    }
  });

  server.route({
    url: "/batch",
    method: "DELETE",
    schema: {
      body: z.object({
        workspaceId: z.string().trim(),
        environment: z.string().trim(),
        secretPath: z.string().trim().default("/").transform(removeTrailingSlash),
        secrets: z
          .object({
            secretName: z.string().trim(),
            type: z.nativeEnum(SecretType).default(SecretType.Shared)
          })
          .array()
          .min(1)
      }),
      response: {
        200: z.union([
          z.object({
            secrets: SecretsSchema.omit({ secretBlindIndex: true }).array()
          }),
          z.object({ approval: SecretApprovalRequestsSchema }).describe("When secret protection policy is enabled")
        ])
      }
    },
    onRequest: verifyAuth([AuthMode.JWT, AuthMode.API_KEY, AuthMode.SERVICE_TOKEN, AuthMode.IDENTITY_ACCESS_TOKEN]),
    handler: async (req) => {
      const { environment, workspaceId: projectId, secretPath, secrets: inputSecrets } = req.body;
      if (req.permission.type === ActorType.USER) {
        const policy = await server.services.secretApprovalPolicy.getSecretApprovalPolicyOfFolder({
          actorId: req.permission.id,
          actor: req.permission.type,
          actorOrgId: req.permission.orgId,
          secretPath,
          environment,
          projectId
        });
        if (policy) {
          const approval = await server.services.secretApprovalRequest.generateSecretApprovalRequest({
            actorId: req.permission.id,
            actor: req.permission.type,
            actorOrgId: req.permission.orgId,
            secretPath,
            environment,
            projectId,
            policy,
            data: {
              [CommitType.Delete]: inputSecrets.filter(({ type }) => type === "shared")
            }
          });
          await server.services.auditLog.createAuditLog({
            projectId: req.body.workspaceId,
            ...req.auditLogInfo,
            event: {
              type: EventType.SECRET_APPROVAL_REQUEST,
              metadata: {
                committedBy: approval.committerId,
                secretApprovalRequestId: approval.id,
                secretApprovalRequestSlug: approval.slug
              }
            }
          });
          return { approval };
        }
      }
      const secrets = await server.services.secret.deleteManySecret({
        actorId: req.permission.id,
        actor: req.permission.type,
        actorOrgId: req.permission.orgId,
        path: req.body.secretPath,
        environment,
        projectId,
        secrets: inputSecrets
      });

      await server.services.auditLog.createAuditLog({
        projectId: req.body.workspaceId,
        ...req.auditLogInfo,
        event: {
          type: EventType.DELETE_SECRETS,
          metadata: {
            environment: req.body.environment,
            secretPath: req.body.secretPath,
            secrets: secrets.map((secret, i) => ({
              secretId: secret.id,
              secretKey: inputSecrets[i].secretName,
              secretVersion: secret.version
            }))
          }
        }
      });

      server.services.telemetry.sendPostHogEvents({
        event: PostHogEventTypes.SecretDeleted,
        distinctId: getTelemetryDistinctId(req),
        properties: {
          numberOfSecrets: secrets.length,
          workspaceId: req.body.workspaceId,
          environment: req.body.environment,
          secretPath: req.body.secretPath,
          channel: getUserAgentType(req.headers["user-agent"]),
          ...req.auditLogInfo
        }
      });
      return { secrets };
    }
  });
};<|MERGE_RESOLUTION|>--- conflicted
+++ resolved
@@ -20,22 +20,6 @@
 
 import { secretRawSchema } from "../sanitizedSchemas";
 
-<<<<<<< HEAD
-const getDistinctId = (req: FastifyRequest) => {
-  if (req.auth.actor === ActorType.USER) {
-    return req.auth.user.email ?? req.auth.user.username ?? "unknown-user";
-  }
-  if (req.auth.actor === ActorType.IDENTITY) {
-    return `identity-${req.auth.identityId}`;
-  }
-  if (req.auth.actor === ActorType.SERVICE) {
-    return `service-token-${req.auth.serviceToken.id}`;
-  }
-  return "unknown-auth-data";
-};
-
-=======
->>>>>>> c2d0ddb2
 export const registerSecretRouter = async (server: FastifyZodProvider) => {
   server.route({
     url: "/raw",
