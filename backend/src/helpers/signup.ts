import { IUser } from '../models';
import { createOrganization } from './organization';
import { addMembershipsOrg } from './membershipOrg';
import { OWNER, ACCEPTED } from '../variables';
import { sendMail } from '../helpers/nodemailer';
import { TokenService } from '../services';
import { TOKEN_EMAIL_CONFIRMATION } from '../variables';

/**
 * Send magic link to verify email to [email]
 * for user and workspace.
 * @param {Object} obj
 * @param {String} obj.email - email
 * @returns {Boolean} success - whether or not operation was successful
 */
<<<<<<< HEAD
export const sendEmailVerification = async ({ email }: { email: string }) => {
	try {
		const token = await TokenService.createToken({
			type: TOKEN_EMAIL_CONFIRMATION,
			email
		});
=======
const sendEmailVerification = async ({ email }: { email: string }) => {
  const token = await TokenService.createToken({
    type: TOKEN_EMAIL_CONFIRMATION,
    email
  });
>>>>>>> 547a1fd1

  // send mail
  await sendMail({
    template: 'emailVerification.handlebars',
    subjectLine: 'Infisical confirmation code',
    recipients: [email],
    substitutions: {
      code: token
    }
  });
};

/**
 * Validate [code] sent to [email]
 * @param {Object} obj
 * @param {String} obj.email - emai
 * @param {String} obj.code - code that was sent to [email]
 */
export const checkEmailVerification = async ({
	email,
	code
}: {
	email: string;
	code: string;
}) => {
  await TokenService.validateToken({
    type: TOKEN_EMAIL_CONFIRMATION,
    email,
    token: code
  });
};

/**
 * Initialize default organization named [organizationName] with workspace
 * for user [user]
 * @param {Object} obj
 * @param {String} obj.organizationName - name of organization to initialize
 * @param {IUser} obj.user - user who we are initializing for
 */
export const initializeDefaultOrg = async ({
	organizationName,
	user
}: {
	organizationName: string;
	user: IUser;
}) => {
	try {
		// create organization with user as owner and initialize a free
		// subscription
		const organization = await createOrganization({
			email: user.email,
			name: organizationName
		});

		await addMembershipsOrg({
			userIds: [user._id.toString()],
			organizationId: organization._id.toString(),
			roles: [OWNER],
			statuses: [ACCEPTED]
		});
	} catch (err) {
		throw new Error(`Failed to initialize default organization and workspace [err=${err}]`);
	}
};<|MERGE_RESOLUTION|>--- conflicted
+++ resolved
@@ -13,20 +13,11 @@
  * @param {String} obj.email - email
  * @returns {Boolean} success - whether or not operation was successful
  */
-<<<<<<< HEAD
 export const sendEmailVerification = async ({ email }: { email: string }) => {
-	try {
-		const token = await TokenService.createToken({
-			type: TOKEN_EMAIL_CONFIRMATION,
-			email
-		});
-=======
-const sendEmailVerification = async ({ email }: { email: string }) => {
-  const token = await TokenService.createToken({
-    type: TOKEN_EMAIL_CONFIRMATION,
-    email
-  });
->>>>>>> 547a1fd1
+	const token = await TokenService.createToken({
+		type: TOKEN_EMAIL_CONFIRMATION,
+		email
+	});
 
   // send mail
   await sendMail({
