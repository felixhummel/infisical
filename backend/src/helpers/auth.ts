--- conflicted
+++ resolved
@@ -320,11 +320,9 @@
 	return jwt.sign(payload, secret, {
 		expiresIn
 	});
-<<<<<<< HEAD
-=======
 };
 
-const validateProviderAuthToken = async ({
+export const validateProviderAuthToken = async ({
 	email,
 	user,
 	providerAuthToken,
@@ -347,17 +345,4 @@
 	) {
 		throw new Error('Invalid authentication credentials.')
 	}
-}
-
-export {
-	validateAuthMode,
-	validateProviderAuthToken,
-	getAuthUserPayload,
-	getAuthSTDPayload,
-	getAuthSAAKPayload,
-	getAuthAPIKeyPayload,
-	createToken,
-	issueAuthTokens,
-	clearTokens
->>>>>>> 08868681
-};+}